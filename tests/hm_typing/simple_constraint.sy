<<<<<<< HEAD
sign: fn<a: Num> *a -> *a : fn a: *a -> *a
    if a < 0 do ret - (a / a) end
    if a > 0 do ret (a / a) end
    a - a
=======
abs: fn<a: Num> *a -> *a : fn a ->
    if a < 0 ret -a
    a
>>>>>>> 60ff39ca
end

start :: fn do
    0 <=> abs' 0
    0.0 <=> abs' 0.0
    123.0 <=> abs' 123.0
    123 <=> abs' -123
end<|MERGE_RESOLUTION|>--- conflicted
+++ resolved
@@ -1,13 +1,6 @@
-<<<<<<< HEAD
-sign: fn<a: Num> *a -> *a : fn a: *a -> *a
-    if a < 0 do ret - (a / a) end
-    if a > 0 do ret (a / a) end
-    a - a
-=======
 abs: fn<a: Num> *a -> *a : fn a ->
-    if a < 0 ret -a
+    if a < 0 do ret -a end
     a
->>>>>>> 60ff39ca
 end
 
 start :: fn do
