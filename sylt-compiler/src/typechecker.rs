--- conflicted
+++ resolved
@@ -621,7 +621,6 @@
                     .insert((ctx.namespace, ident.name.clone()), Name::Namespace(other));
             }
 
-<<<<<<< HEAD
             StatementKind::From { imports, file, .. } => {
                 // TODO(ed): This shouldn't be nessecary since the namespace
                 // should be set up correctly already.
@@ -629,7 +628,7 @@
                 for (ident, alias) in imports.iter() {
                     let other_var = match &self.globals[&(other, ident.name.clone())] {
                         Name::Global(var) => var.clone(),
-                        Name::Blob(_) | Name::Namespace(_) => continue,
+                        Name::Blob(_) | Name::Enum(_) | Name::Namespace(_) => continue,
                     };
                     let var = Variable {
                         ident: alias.as_ref().unwrap_or(ident).clone(),
@@ -643,7 +642,7 @@
                         Name::Global(var),
                     );
                 }
-=======
+            }
             StatementKind::Enum { name, variants } => {
                 let mut resolved_variants = BTreeMap::new();
                 let mut seen = HashMap::new();
@@ -654,7 +653,6 @@
                 let ty = Type::Enum(name.clone(), resolved_variants);
                 self.globals
                     .insert((ctx.namespace, name.clone()), Name::Enum(ty));
->>>>>>> 882613dd
             }
 
             StatementKind::Blob { name, fields } => {
