use std::cell::RefCell;
use std::collections::{hash_map::Entry, HashMap};
use std::io::Write;
use std::path::{Path, PathBuf};
use std::rc::Rc;
use sylt_common::error::Error;
use sylt_common::prog::{BytecodeProg, Prog};
use sylt_common::{Op, RustFunction, Type, Value};
use sylt_parser::statement::NameIdentifier;
<<<<<<< HEAD
use sylt_parser::{Identifier, Span, StatementKind, Type as ParserType, VarKind, AST};
=======
use sylt_parser::{
    Assignable, AssignableKind, Context as ParserContext, Identifier, Span, StatementKind,
    Type as ParserType, TypeKind, VarKind, AST,
};
>>>>>>> 3a821112

mod bytecode;
mod dependency;
mod lua;
<<<<<<< HEAD
mod ty;
=======
>>>>>>> 3a821112
mod typechecker;

type VarSlot = usize;

#[derive(Debug, Clone)]
struct Variable {
    name: String,
    ty: Type,
    slot: usize,
    line: usize,
    kind: VarKind,

    captured: bool,
    active: bool,
}

impl Variable {
    fn new(name: String, kind: VarKind, ty: Type, slot: usize, span: Span) -> Self {
        Self {
            name,
            ty,
            slot,
            kind,
            line: span.line,
            captured: false,
            active: false,
        }
    }
}

#[derive(Debug, Clone)]
struct Upvalue {
    parent: usize,
    upupvalue: bool,

    name: String,
    ty: Type,
    slot: usize,
    line: usize,
    kind: VarKind,
}

enum Lookup {
    Upvalue(Upvalue),
    Variable(Variable),
}

impl Upvalue {
    fn capture(var: &Variable) -> Self {
        Self {
            parent: var.slot,
            upupvalue: false,

            name: var.name.clone(),
            ty: var.ty.clone(),
            slot: 0,
            line: var.line,
            kind: var.kind,
        }
    }

    fn loft(up: &Upvalue) -> Self {
        Self {
            parent: up.slot,
            upupvalue: true,
            slot: 0,
            ..up.clone()
        }
    }
}

#[derive(Debug, Copy, Clone)]
struct Context {
    namespace: NamespaceID,
    frame: usize,
}

impl Context {
    fn from_namespace(namespace: NamespaceID) -> Self {
        Self { namespace, frame: 0 }
    }
}

type Namespace = HashMap<String, Name>;
type ConstantID = usize;
type NamespaceID = usize;
type BlobID = usize;
type BlockID = usize;
#[derive(Copy, Clone, Debug, Eq, Hash, Ord, PartialEq, PartialOrd)]
enum Name {
    External(VarKind),
    Global(ConstantID),
    Blob(BlobID),
    Namespace(NamespaceID),
}

#[derive(Debug, Copy, Clone)]
struct LoopFrame {
    continue_addr: usize,
    break_addr: usize,
    stack_size: usize,
}

#[derive(Debug)]
/// Emulates the runtime stackframe.
/// [variables] and [upvalues] are used like stacks.
struct Frame {
    variables: Vec<Variable>,
    upvalues: Vec<Upvalue>,
}

impl Frame {
    fn new(name: &str, span: Span) -> Self {
        let variables = vec![Variable::new(
            name.to_string(),
            VarKind::Const,
            Type::Void,
            0,
            span,
        )];
        Self { variables, upvalues: Vec::new() }
    }
}

struct Compiler {
    namespace_id_to_path: HashMap<NamespaceID, PathBuf>,

    namespaces: Vec<Namespace>,

    frames: Vec<Frame>,
    functions: HashMap<String, (usize, RustFunction, ParserType)>,

    panic: bool,
    errors: Vec<Error>,

    strings: Vec<String>,
    constants: Vec<Value>,

    values: HashMap<Value, usize>,
}

#[macro_export]
macro_rules! error {
    ($compiler:expr, $ctx:expr, $span:expr, $( $msg:expr ),+ ) => {
        if !$compiler.panic {
            $compiler.panic = true;

            let msg = format!($( $msg ),*).into();
            let err = Error::CompileError {
                file: $compiler.file_from_namespace($ctx.namespace).into(),
                span: $span,
                message: Some(msg),
            };
            $compiler.errors.push(err);
        }
    };
}

macro_rules! error_no_panic {
    ($compiler:expr, $ctx:expr, $span:expr, $( $msg:expr ),+ ) => {
        {
            error!($compiler, $ctx, $span, $( $msg ),*);
            $compiler.panic = false;
        }
    };
}
impl Compiler {
    fn new() -> Self {
        Self {
            namespace_id_to_path: HashMap::new(),
            namespaces: Vec::new(),

            frames: Vec::new(),
            functions: HashMap::new(),

            panic: false,
            errors: Vec::new(),

            strings: Vec::new(),
            constants: Vec::new(),

            values: HashMap::new(),
        }
    }

    fn pop_frame(&mut self, ctx: Context) -> Frame {
        assert_eq!(
            self.frames.len() - 1,
            ctx.frame,
            "Can only pop top stackframe"
        );
        self.frames.pop().unwrap()
    }

    fn file_from_namespace(&self, namespace: usize) -> &Path {
        self.namespace_id_to_path.get(&namespace).unwrap()
    }

    fn string(&mut self, string: &str) -> usize {
        self.strings
            .iter()
            .enumerate()
            .find_map(|(i, x)| if x == string { Some(i) } else { None })
            .unwrap_or_else(|| {
                let slot = self.strings.len();
                self.strings.push(string.into());
                slot
            })
    }

    fn constant(&mut self, value: Value) -> Op {
        let slot = match self.values.entry(value.clone()) {
            Entry::Vacant(e) => {
                let slot = self.constants.len();
                e.insert(slot);
                self.constants.push(value);
                slot
            }
            Entry::Occupied(e) => *e.get(),
        };
        Op::Constant(slot)
    }

    fn resolve_and_capture(&mut self, name: &str, frame: usize, span: Span) -> Result<Lookup, ()> {
        // Frame 0 has globals which cannot be captured.
        if frame == 0 {
            return Err(());
        }

        let variables = &self.frames[frame].variables;
        for var in variables.iter().rev() {
            if &var.name == name && var.active {
                return Ok(Lookup::Variable(var.clone()));
            }
        }

        let upvalues = &self.frames[frame].upvalues;
        for up in upvalues.iter().rev() {
            if &up.name == name {
                return Ok(Lookup::Upvalue(up.clone()));
            }
        }

        let up = match self.resolve_and_capture(name, frame - 1, span) {
            Ok(Lookup::Upvalue(up)) => Upvalue::loft(&up),
            Ok(Lookup::Variable(var)) => Upvalue::capture(&var),
            _ => {
                return Err(());
            }
        };
        let up = self.upvalue(up, frame);
        Ok(Lookup::Upvalue(up))
    }

<<<<<<< HEAD
=======
    fn resolve_type_namespace(
        &mut self,
        assignable: &Assignable,
        namespace: usize,
        ctx: Context,
    ) -> Option<usize> {
        use AssignableKind::*;
        match &assignable.kind {
            Access(inner, ident) => self
                .resolve_type_namespace(&inner, namespace, ctx)
                .and_then(|namespace| self.namespaces[namespace].get(&ident.name))
                .and_then(|o| match o {
                    Name::Namespace(namespace) => Some(*namespace),
                    _ => None,
                })
                .or_else(|| {
                    error!(
                        self,
                        ctx,
                        assignable.span,
                        "While parsing namespace access '{}' is not a namespace",
                        ident.name
                    );
                    None
                }),
            Read(ident) => self.namespaces[namespace]
                .get(&ident.name)
                .and_then(|o| match o {
                    Name::Namespace(namespace) => Some(*namespace),
                    _ => None,
                })
                .or_else(|| {
                    error!(
                        self,
                        ctx,
                        assignable.span,
                        "While parsing namespace '{}' is not a namespace",
                        ident.name
                    );
                    None
                }),
            ArrowCall(..) | Call(..) => {
                error!(self, ctx, assignable.span, "Cannot have calls in types");
                None
            }
            Index(_, _) => {
                error!(self, ctx, assignable.span, "Cannot have indexing in types");
                None
            }
            Expression(_) => {
                error!(
                    self,
                    ctx, assignable.span, "Cannot have expressions in types"
                );
                None
            }
        }
    }

    fn resolve_type_ident(
        &mut self,
        assignable: &Assignable,
        namespace: usize,
        ctx: Context,
    ) -> Type {
        use AssignableKind::*;
        match &assignable.kind {
            Read(ident) => self.namespaces[namespace]
                .get(&ident.name)
                .and_then(|name| match name {
                    Name::Blob(blob) => match &self.constants[*blob] {
                        Value::Ty(ty) => Some(ty.clone()),
                        _ => None,
                    },
                    _ => None,
                })
                .unwrap_or_else(|| {
                    error!(
                        self,
                        ctx, assignable.span, "While parsing type '{}' is not a blob", ident.name
                    );
                    Type::Void
                }),
            Access(inner, ident) => self
                .resolve_type_namespace(&inner, namespace, ctx)
                .and_then(|namespace| self.namespaces[namespace].get(&ident.name))
                .and_then(|name| match name {
                    Name::Blob(blob) => match &self.constants[*blob] {
                        Value::Ty(ty) => Some(ty.clone()),
                        _ => None,
                    },
                    _ => None,
                })
                .unwrap_or_else(|| {
                    error!(
                        self,
                        ctx, assignable.span, "While parsing type '{}' is not a blob", ident.name
                    );
                    Type::Void
                }),
            ArrowCall(..) | Call(..) => {
                error!(self, ctx, assignable.span, "Cannot have calls in types");
                Type::Void
            }
            Index(..) => {
                error!(self, ctx, assignable.span, "Cannot have indexing in types");
                Type::Void
            }
            Expression(_) => {
                error!(
                    self,
                    ctx, assignable.span, "Cannot have expressions in types"
                );
                Type::Void
            }
        }
    }

    fn resolve_type(&mut self, ty: &ParserType, ctx: Context) -> Type {
        use TypeKind::*;
        match &ty.kind {
            Implied => Type::Unknown,
            Resolved(ty) => ty.clone(),
            UserDefined(assignable) => self.resolve_type_ident(&assignable, ctx.namespace, ctx),
            Union(a, b) => match (self.resolve_type(a, ctx), self.resolve_type(b, ctx)) {
                (Type::Union(_), _) => panic!("Didn't expect union on RHS - check parser"),
                (a, Type::Union(mut us)) => {
                    us.insert(a);
                    Type::Union(us)
                }
                (a, b) => Type::Union(vec![a, b].into_iter().collect()),
            },
            Fn(params, ret) => {
                let params = params.iter().map(|t| self.resolve_type(t, ctx)).collect();
                let ret = Box::new(self.resolve_type(ret, ctx));
                Type::Function(params, ret)
            }
            Tuple(fields) => {
                Type::Tuple(fields.iter().map(|t| self.resolve_type(t, ctx)).collect())
            }
            List(kind) => Type::List(Box::new(self.resolve_type(kind, ctx))),
            Set(kind) => Type::Set(Box::new(self.resolve_type(kind, ctx))),
            Dict(key, value) => Type::Dict(
                Box::new(self.resolve_type(key, ctx)),
                Box::new(self.resolve_type(value, ctx)),
            ),
            Generic(name) => Type::Generic(name.name.clone()),
            Grouping(ty) => self.resolve_type(ty, ctx),
        }
    }

>>>>>>> 3a821112
    fn define(&mut self, name: &str, kind: VarKind, span: Span) -> VarSlot {
        let frame = &mut self.frames.last_mut().unwrap().variables;
        let slot = frame.len();
        let var = Variable::new(name.to_string(), kind, Type::Unknown, slot, span);
        frame.push(var);
        slot
    }

    fn upvalue(&mut self, mut up: Upvalue, frame: usize) -> Upvalue {
        let ups = &mut self.frames[frame].upvalues;
        let slot = ups.len();
        up.slot = slot;
        ups.push(up.clone());
        up
    }

    fn activate(&mut self, slot: VarSlot) {
        self.frames.last_mut().unwrap().variables[slot].active = true;
    }

    fn compile(
        mut self,
        typecheck: bool,
        lua_file: Option<Box<dyn Write>>,
        tree: AST,
        functions: &[(String, RustFunction, String)],
    ) -> Result<Prog, Vec<Error>> {
        assert!(!tree.modules.is_empty(), "Cannot compile an empty program");
        let name = "/preamble/";
        let start_span = tree.modules[0].1.span;
        self.frames.push(Frame::new(name, start_span));
<<<<<<< HEAD
        let _ctx = Context {
            frame: 0,
            ..Context::from_namespace(0)
        };
=======
        let ctx = Context { frame: 0, ..Context::from_namespace(0) };
>>>>>>> 3a821112

        let num_constants = self.extract_globals(&tree);

        // TODO
        let num_functions = functions.len();
        self.functions = functions
            .to_vec()
            .into_iter()
            .enumerate()
<<<<<<< HEAD
            .map(|(i, (s, f, sig))| (s.clone(), (i, f, parse_signature(&s, &sig))))
=======
            .map(|(i, (s, f, sig))| {
                (
                    s.clone(),
                    (i, f, self.resolve_type(&parse_signature(&s, &sig), ctx)),
                )
            })
>>>>>>> 3a821112
            .collect();
        assert_eq!(
            num_functions,
            self.functions.len(),
            "There are {} names and {} extern functions - some extern functions share name",
            self.functions.len(),
            num_functions
        );

        let statements = match dependency::initialization_order(&tree, &self) {
            Ok(statements) => statements,
            Err(statements) => {
                statements.iter().for_each(|(statement, namespace)| {
                    error_no_panic!(
                        self,
                        Context::from_namespace(*namespace),
                        statement.span,
                        "Dependency cycle"
                    )
                });
                statements
            }
        };
        if !self.errors.is_empty() {
            return Err(self.errors);
        }

        if typecheck {
            typechecker::solve(&statements, &self.namespace_id_to_path, &self.functions)?;
        }

        if let Some(lua_file) = lua_file {
            let mut lua_compiler = lua::LuaCompiler::new(&mut self, Box::new(lua_file));

            lua_compiler.preamble(Span::zero(), 0);
            for (statement, namespace) in statements.iter() {
                lua_compiler.compile(statement, *namespace);
            }
            lua_compiler.postamble(Span::zero());

            if !self.errors.is_empty() {
                return Err(self.errors);
            }

            Ok(Prog::Lua)
        } else {
            let blocks = {
                let mut bytecode_compiler = bytecode::BytecodeCompiler::new(&mut self);
                bytecode_compiler.preamble(start_span, num_constants);

                for (statement, namespace) in statements.iter() {
                    bytecode_compiler.compile(statement, *namespace);
                }

                bytecode_compiler.postamble(start_span);
                bytecode_compiler.blocks
            };

            if !self.errors.is_empty() {
                return Err(self.errors);
            }

            Ok(Prog::Bytecode(BytecodeProg {
                blocks: blocks
                    .into_iter()
                    .map(|x| Rc::new(RefCell::new(x)))
                    .collect(),
                functions: functions.iter().map(|(_, f, _)| *f).collect(),
                constants: self.constants,
                strings: self.strings,
            }))
        }
    }

    fn extract_globals(&mut self, tree: &AST) -> usize {
        // Find all files and map them to their namespace
        let mut path_to_namespace_id = HashMap::<PathBuf, usize>::new();
        for (path, _) in tree.modules.iter() {
            let slot = self.namespaces.len();
            self.namespaces.push(Namespace::new());

            if path_to_namespace_id.insert(path.into(), slot).is_some() {
                unreachable!("File was read twice!?");
            }
        }

        // Reversed map
        self.namespace_id_to_path = path_to_namespace_id
            .iter()
            .map(|(a, b)| (*b, (*a).clone()))
            .collect();

        let mut num_constants = 0;
        // Find all globals in all files and declare them. The globals are
        // initialized at a later stage.
        for (path, module) in tree.modules.iter() {
            let slot = path_to_namespace_id[path];
            let ctx = Context::from_namespace(slot);

            let mut namespace = Namespace::new();
            for statement in module.statements.iter() {
                use StatementKind::*;
                let (name, ident_name, span) = match &statement.kind {
                    Blob { name, .. } => {
                        let blob =
                            self.constant(Value::Ty(Type::Blob(name.clone(), Default::default())));
                        if let Op::Constant(slot) = blob {
                            (Name::Blob(slot), name.clone(), statement.span)
                        } else {
                            unreachable!()
                        }
                    }
<<<<<<< HEAD
                    Use { name, file, .. } => {
=======
                    Use { path: _, name, file } => {
>>>>>>> 3a821112
                        let ident = match name {
                            NameIdentifier::Implicit(ident) => ident,
                            NameIdentifier::Alias(ident) => ident,
                        };
                        let other = path_to_namespace_id[file];
                        (Name::Namespace(other), ident.name.clone(), ident.span)
                    }
                    Definition {
                        ident: Identifier { name, .. },
                        kind,
                        ..
                    } => {
                        let var = self.define(name, *kind, statement.span);
                        self.activate(var);
                        num_constants += 1;
                        (Name::Global(var), name.clone(), statement.span)
                    }
                    ExternalDefinition {
                        ident: Identifier { name, .. },
                        kind,
                        ..
                    } => {
                        let var = self.define(name, *kind, statement.span);
                        self.activate(var);
                        num_constants += 1;
                        (Name::External(*kind), name.clone(), statement.span)
                    }

                    // Handled later since we need type information.
                    IsCheck { .. } | EmptyStatement => continue,

                    _ => {
                        error!(self, ctx, statement.span, "Invalid outer statement");
                        continue;
                    }
                };

                match namespace.entry(ident_name.to_owned()) {
                    Entry::Vacant(vac) => {
                        vac.insert(name);
                    }
                    Entry::Occupied(_) => {
                        error!(
                            self,
                            ctx,
                            span,
                            "A global variable with the name '{}' already exists",
                            ident_name
                        );
                    }
                }
            }
            self.namespaces[slot] = namespace;
        }
        num_constants
    }
}

fn parse_signature(func_name: &str, sig: &str) -> ParserType {
    let token_stream = sylt_tokenizer::string_to_tokens(sig);
    let tokens: Vec<_> = token_stream.iter().map(|p| p.token.clone()).collect();
    let spans: Vec<_> = token_stream.iter().map(|p| p.span).collect();
    let path = PathBuf::from(func_name);
    let ctx = sylt_parser::Context::new(&tokens, &spans, &path, &path);
    match sylt_parser::parse_type(ctx) {
        Ok((_, ty)) => ty,
        Err((_, errs)) => {
            for err in errs {
                eprintln!("{}", err);
            }
            panic!("Error parsing function signature for {}", func_name);
        }
    }
}

<<<<<<< HEAD
/*
=======
pub fn compile(
    typecheck: bool,
    lua_file: Option<Box<dyn Write>>,
    prog: AST,
    functions: &[(String, RustFunction, String)],
) -> Result<Prog, Vec<Error>> {
    Compiler::new().compile(typecheck, lua_file, prog, functions)
}

>>>>>>> 3a821112
pub(crate) fn first_ok_or_errs<I, T, E>(mut iter: I) -> Result<T, Vec<E>>
where
    I: Iterator<Item = Result<T, E>>,
{
    let mut errs = Vec::new();
    loop {
        match iter.next() {
            Some(Ok(t)) => return Ok(t),
            Some(Err(e)) => errs.push(e),
            None => return Err(errs),
        }
    }
}
*/

pub fn compile(
    typecheck: bool,
    lua_file: Option<Box<dyn Write>>,
    prog: AST,
    functions: &[(String, RustFunction, String)],
) -> Result<Prog, Vec<Error>> {
    Compiler::new().compile(typecheck, lua_file, prog, functions)
}<|MERGE_RESOLUTION|>--- conflicted
+++ resolved
@@ -7,22 +7,12 @@
 use sylt_common::prog::{BytecodeProg, Prog};
 use sylt_common::{Op, RustFunction, Type, Value};
 use sylt_parser::statement::NameIdentifier;
-<<<<<<< HEAD
 use sylt_parser::{Identifier, Span, StatementKind, Type as ParserType, VarKind, AST};
-=======
-use sylt_parser::{
-    Assignable, AssignableKind, Context as ParserContext, Identifier, Span, StatementKind,
-    Type as ParserType, TypeKind, VarKind, AST,
-};
->>>>>>> 3a821112
 
 mod bytecode;
 mod dependency;
 mod lua;
-<<<<<<< HEAD
 mod ty;
-=======
->>>>>>> 3a821112
 mod typechecker;
 
 type VarSlot = usize;
@@ -277,160 +267,6 @@
         Ok(Lookup::Upvalue(up))
     }
 
-<<<<<<< HEAD
-=======
-    fn resolve_type_namespace(
-        &mut self,
-        assignable: &Assignable,
-        namespace: usize,
-        ctx: Context,
-    ) -> Option<usize> {
-        use AssignableKind::*;
-        match &assignable.kind {
-            Access(inner, ident) => self
-                .resolve_type_namespace(&inner, namespace, ctx)
-                .and_then(|namespace| self.namespaces[namespace].get(&ident.name))
-                .and_then(|o| match o {
-                    Name::Namespace(namespace) => Some(*namespace),
-                    _ => None,
-                })
-                .or_else(|| {
-                    error!(
-                        self,
-                        ctx,
-                        assignable.span,
-                        "While parsing namespace access '{}' is not a namespace",
-                        ident.name
-                    );
-                    None
-                }),
-            Read(ident) => self.namespaces[namespace]
-                .get(&ident.name)
-                .and_then(|o| match o {
-                    Name::Namespace(namespace) => Some(*namespace),
-                    _ => None,
-                })
-                .or_else(|| {
-                    error!(
-                        self,
-                        ctx,
-                        assignable.span,
-                        "While parsing namespace '{}' is not a namespace",
-                        ident.name
-                    );
-                    None
-                }),
-            ArrowCall(..) | Call(..) => {
-                error!(self, ctx, assignable.span, "Cannot have calls in types");
-                None
-            }
-            Index(_, _) => {
-                error!(self, ctx, assignable.span, "Cannot have indexing in types");
-                None
-            }
-            Expression(_) => {
-                error!(
-                    self,
-                    ctx, assignable.span, "Cannot have expressions in types"
-                );
-                None
-            }
-        }
-    }
-
-    fn resolve_type_ident(
-        &mut self,
-        assignable: &Assignable,
-        namespace: usize,
-        ctx: Context,
-    ) -> Type {
-        use AssignableKind::*;
-        match &assignable.kind {
-            Read(ident) => self.namespaces[namespace]
-                .get(&ident.name)
-                .and_then(|name| match name {
-                    Name::Blob(blob) => match &self.constants[*blob] {
-                        Value::Ty(ty) => Some(ty.clone()),
-                        _ => None,
-                    },
-                    _ => None,
-                })
-                .unwrap_or_else(|| {
-                    error!(
-                        self,
-                        ctx, assignable.span, "While parsing type '{}' is not a blob", ident.name
-                    );
-                    Type::Void
-                }),
-            Access(inner, ident) => self
-                .resolve_type_namespace(&inner, namespace, ctx)
-                .and_then(|namespace| self.namespaces[namespace].get(&ident.name))
-                .and_then(|name| match name {
-                    Name::Blob(blob) => match &self.constants[*blob] {
-                        Value::Ty(ty) => Some(ty.clone()),
-                        _ => None,
-                    },
-                    _ => None,
-                })
-                .unwrap_or_else(|| {
-                    error!(
-                        self,
-                        ctx, assignable.span, "While parsing type '{}' is not a blob", ident.name
-                    );
-                    Type::Void
-                }),
-            ArrowCall(..) | Call(..) => {
-                error!(self, ctx, assignable.span, "Cannot have calls in types");
-                Type::Void
-            }
-            Index(..) => {
-                error!(self, ctx, assignable.span, "Cannot have indexing in types");
-                Type::Void
-            }
-            Expression(_) => {
-                error!(
-                    self,
-                    ctx, assignable.span, "Cannot have expressions in types"
-                );
-                Type::Void
-            }
-        }
-    }
-
-    fn resolve_type(&mut self, ty: &ParserType, ctx: Context) -> Type {
-        use TypeKind::*;
-        match &ty.kind {
-            Implied => Type::Unknown,
-            Resolved(ty) => ty.clone(),
-            UserDefined(assignable) => self.resolve_type_ident(&assignable, ctx.namespace, ctx),
-            Union(a, b) => match (self.resolve_type(a, ctx), self.resolve_type(b, ctx)) {
-                (Type::Union(_), _) => panic!("Didn't expect union on RHS - check parser"),
-                (a, Type::Union(mut us)) => {
-                    us.insert(a);
-                    Type::Union(us)
-                }
-                (a, b) => Type::Union(vec![a, b].into_iter().collect()),
-            },
-            Fn(params, ret) => {
-                let params = params.iter().map(|t| self.resolve_type(t, ctx)).collect();
-                let ret = Box::new(self.resolve_type(ret, ctx));
-                Type::Function(params, ret)
-            }
-            Tuple(fields) => {
-                Type::Tuple(fields.iter().map(|t| self.resolve_type(t, ctx)).collect())
-            }
-            List(kind) => Type::List(Box::new(self.resolve_type(kind, ctx))),
-            Set(kind) => Type::Set(Box::new(self.resolve_type(kind, ctx))),
-            Dict(key, value) => Type::Dict(
-                Box::new(self.resolve_type(key, ctx)),
-                Box::new(self.resolve_type(value, ctx)),
-            ),
-            Generic(name) => Type::Generic(name.name.clone()),
-            Grouping(ty) => self.resolve_type(ty, ctx),
-        }
-    }
-
->>>>>>> 3a821112
     fn define(&mut self, name: &str, kind: VarKind, span: Span) -> VarSlot {
         let frame = &mut self.frames.last_mut().unwrap().variables;
         let slot = frame.len();
@@ -462,14 +298,6 @@
         let name = "/preamble/";
         let start_span = tree.modules[0].1.span;
         self.frames.push(Frame::new(name, start_span));
-<<<<<<< HEAD
-        let _ctx = Context {
-            frame: 0,
-            ..Context::from_namespace(0)
-        };
-=======
-        let ctx = Context { frame: 0, ..Context::from_namespace(0) };
->>>>>>> 3a821112
 
         let num_constants = self.extract_globals(&tree);
 
@@ -479,16 +307,7 @@
             .to_vec()
             .into_iter()
             .enumerate()
-<<<<<<< HEAD
             .map(|(i, (s, f, sig))| (s.clone(), (i, f, parse_signature(&s, &sig))))
-=======
-            .map(|(i, (s, f, sig))| {
-                (
-                    s.clone(),
-                    (i, f, self.resolve_type(&parse_signature(&s, &sig), ctx)),
-                )
-            })
->>>>>>> 3a821112
             .collect();
         assert_eq!(
             num_functions,
@@ -601,11 +420,7 @@
                             unreachable!()
                         }
                     }
-<<<<<<< HEAD
                     Use { name, file, .. } => {
-=======
-                    Use { path: _, name, file } => {
->>>>>>> 3a821112
                         let ident = match name {
                             NameIdentifier::Implicit(ident) => ident,
                             NameIdentifier::Alias(ident) => ident,
@@ -613,21 +428,13 @@
                         let other = path_to_namespace_id[file];
                         (Name::Namespace(other), ident.name.clone(), ident.span)
                     }
-                    Definition {
-                        ident: Identifier { name, .. },
-                        kind,
-                        ..
-                    } => {
+                    Definition { ident: Identifier { name, .. }, kind, .. } => {
                         let var = self.define(name, *kind, statement.span);
                         self.activate(var);
                         num_constants += 1;
                         (Name::Global(var), name.clone(), statement.span)
                     }
-                    ExternalDefinition {
-                        ident: Identifier { name, .. },
-                        kind,
-                        ..
-                    } => {
+                    ExternalDefinition { ident: Identifier { name, .. }, kind, .. } => {
                         let var = self.define(name, *kind, statement.span);
                         self.activate(var);
                         num_constants += 1;
@@ -681,34 +488,6 @@
     }
 }
 
-<<<<<<< HEAD
-/*
-=======
-pub fn compile(
-    typecheck: bool,
-    lua_file: Option<Box<dyn Write>>,
-    prog: AST,
-    functions: &[(String, RustFunction, String)],
-) -> Result<Prog, Vec<Error>> {
-    Compiler::new().compile(typecheck, lua_file, prog, functions)
-}
-
->>>>>>> 3a821112
-pub(crate) fn first_ok_or_errs<I, T, E>(mut iter: I) -> Result<T, Vec<E>>
-where
-    I: Iterator<Item = Result<T, E>>,
-{
-    let mut errs = Vec::new();
-    loop {
-        match iter.next() {
-            Some(Ok(t)) => return Ok(t),
-            Some(Err(e)) => errs.push(e),
-            None => return Err(errs),
-        }
-    }
-}
-*/
-
 pub fn compile(
     typecheck: bool,
     lua_file: Option<Box<dyn Write>>,
