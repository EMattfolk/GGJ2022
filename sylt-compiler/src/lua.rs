--- conflicted
+++ resolved
@@ -411,11 +411,7 @@
         self.compiler.panic = false;
 
         match &statement.kind {
-<<<<<<< HEAD
-            Use { .. } | From { .. } | Blob { .. } | EmptyStatement => return,
-=======
-            Use { .. } | Enum { .. } | Blob { .. } | EmptyStatement => return,
->>>>>>> 882613dd
+            Use { .. } | Enum { .. } | From { .. } | Blob { .. } | EmptyStatement => return,
 
             IsCheck { .. } => {
                 error!(
