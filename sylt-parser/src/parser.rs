use self::expression::expression;
use self::statement::outer_statement;
<<<<<<< HEAD
use std::collections::{HashMap, HashSet};
use std::fmt::{Debug, Display};
=======
use std::fmt::{Display, Debug};
use std::collections::{BTreeMap, HashMap, HashSet};
>>>>>>> 5f76f0ef
use std::path::{Path, PathBuf};
use sylt_common::error::Error;
use sylt_common::Type as RuntimeType;
use sylt_tokenizer::{string_to_tokens, PlacedToken, Token, ZERO_SPAN};

pub mod expression;
pub mod statement;
pub use self::expression::{Expression, ExpressionKind};
pub use self::statement::{Statement, StatementKind};

pub use sylt_tokenizer::Span;

type T = Token;

pub trait Next {
    fn next(&self) -> Self;
}

pub trait Numbered {
    fn to_number(&self) -> usize;
}

/// Contains modules.
#[derive(Debug, Clone)]
pub struct AST {
    pub modules: Vec<(PathBuf, Module)>,
}

/// Contains statements.
#[derive(Debug, Clone)]
pub struct Module {
    pub span: Span,
    pub statements: Vec<Statement>,
}

/// The precedence of an operator.
///
/// A higher precedence means that something should be more tightly bound. For
/// example, multiplication has higher precedence than addition and as such is
/// evaluated first.
///
/// Prec-variants can be compared to each other. A proc-macro ensures that the
/// comparison follows the ordering here such that
/// `prec_i < prec_j` for all `j > i`.
#[derive(sylt_macro::Next, PartialEq, PartialOrd, Clone, Copy, Debug)]
pub enum Prec {
    No,
    Assert,
    BoolOr,
    BoolAnd,
    Comp,
    Term,
    Factor,
    Index,
    Arrow,
}

/// Variables can be any combination of `{Force,}{Const,Mutable}`.
///
/// Forced variable kinds are a signal to the type checker that the type is
/// assumed and shouldn't be checked.
#[derive(Debug, Copy, Clone, PartialEq, Eq, PartialOrd, Ord, Hash)]
pub enum VarKind {
    Const,
    Mutable,
    ForceConst,
    ForceMutable,
}

impl VarKind {
    pub fn immutable(&self) -> bool {
        matches!(self, VarKind::Const | VarKind::ForceConst)
    }

    pub fn force(&self) -> bool {
        matches!(self, VarKind::ForceConst | VarKind::ForceMutable)
    }
}

/// The different kinds of assignment operators: `+=`, `-=`, `*=`, `/=` and `=`.
#[derive(Debug, Copy, Clone, PartialEq)]
pub enum Op {
    Nop,
    Add,
    Sub,
    Mul,
    Div,
}

#[derive(Debug, Clone)]
pub struct Identifier {
    pub span: Span,
    pub name: String,
}

impl PartialEq for Identifier {
    fn eq(&self, other: &Self) -> bool {
        self.name == other.name
    }
}

/// The different kinds of [Assignable]s.
///
/// Assignables are the left hand side of a [StatementKind::Assignment].
///
/// # Example
///
/// The recursive structure means that `a[2].b(1).c(2, 3)` is evaluated to
/// ```ignored
/// Access(
///     Index(
///         Read(a), 2
///     ),
///     Access(
///         Call(
///             Read(b), [1]
///         ),
///         Call(
///             Read(c), [2, 3]
///         )
///     )
/// )
/// ```
#[derive(Debug, Clone, PartialEq)]
pub enum AssignableKind {
    Read(Identifier),
    /// A function call.
    Call(Box<Assignable>, Vec<Expression>),
    /// An arrow function call. `a -> f' b`
    ArrowCall(Box<Expression>, Box<Assignable>, Vec<Expression>),
    Access(Box<Assignable>, Identifier),
    Index(Box<Assignable>, Box<Expression>),
    Expression(Box<Expression>),
}

/// Something that can be assigned to. The assignable value can be read if the
/// assignable is in an expression. Contains any [AssignableKind].
///
/// Note that assignables can occur both in the left hand side and the right hand
/// side of assignment statements, so something like `a = b` will be evaluated as
/// ```ignored
/// Statement::Assignment(
///     Assignable::Read(a),
///     Expression::Get(Assignable::Read(b))
/// )
/// ```
#[derive(Debug, Clone)]
pub struct Assignable {
    pub span: Span,
    pub kind: AssignableKind,
}

impl PartialEq for Assignable {
    fn eq(&self, other: &Self) -> bool {
        self.kind == other.kind
    }
}

#[derive(Debug, Clone, PartialEq)]
pub enum TypeKind {
    /// An unspecified type that is left to the type checker.
    Implied,
    /// A specified type by the user.
    Resolved(RuntimeType),
    /// I.e. blobs.
    UserDefined(Assignable),
    /// A type that can be either `a` or `b`.
    Union(Box<Type>, Box<Type>),
    /// `(params, return)`.
    Fn {
        constraints: BTreeMap<String, Vec<TypeConstraint>>,
        params: Vec<Type>,
        ret: Box<Type>,
    },
    /// Tuples can mix types since the length is constant.
    Tuple(Vec<Type>),
    /// Lists only contain a single type.
    List(Box<Type>),
    /// Sets only contain a single type.
    Set(Box<Type>),
    /// `(key, value)`.
    Dict(Box<Type>, Box<Type>),
    /// A generic type
    Generic(String),
    /// `(inner_type)` - useful for correcting ambiguous types
    Grouping(Box<Type>),
}

/// A parsed type. Contains any [TypeKind].
#[derive(Debug, Clone)]
pub struct Type {
    pub span: Span,
    pub kind: TypeKind,
}

impl PartialEq for Type {
    fn eq(&self, other: &Self) -> bool {
        self.kind == other.kind
    }
}

/// A list of type constraints for a type-variable
#[derive(Debug, Clone, PartialEq)]
pub struct TypeConstraint {
    pub name: Identifier,
    pub args: Vec<Identifier>,
}

type ParseResult<'t, T> = Result<(Context<'t>, T), (Context<'t>, Vec<Error>)>;

/// Keeps track of where the parser is currently parsing.
#[derive(Debug, Copy, Clone)]
pub struct Context<'a> {
    pub skip_newlines: bool,
    /// The index of the end token of the last statement parsed.
    last_statement: usize,
    /// All tokens to be parsed.
    ///
    /// If you want to look ahead, you should probably use
    /// [Context::tokens_forward] since it filters comments.
    pub tokens: &'a [Token],
    /// The corresponding span for each token. Matches 1:1 with the tokens.
    pub spans: &'a [Span],
    /// The index of the curren token in the token slice.
    curr: usize,
    /// The file we're currently parsing.
    pub file: &'a Path,
    /// The source root - the top most folder.
    pub root: &'a Path,
}

impl<'a> Context<'a> {
    pub fn new(tokens: &'a [Token], spans: &'a [Span], file: &'a Path, root: &'a Path) -> Self {
        Self {
            skip_newlines: false,
            last_statement: 0,
            tokens,
            spans,
            curr: 0,
            file,
            root,
        }
    }

    /// Get a [Span] representing the current location of the parser.
    fn span(&self) -> Span {
        *self.peek().1
    }

    fn comments_since_last_statement(&self) -> Vec<String> {
        self.tokens
            .iter()
            .skip(self.last_statement)
            .take(self.curr - self.last_statement)
            .filter_map(|t| match t {
                Token::Comment(c) => Some(c.clone()),
                _ => None,
            })
            .collect()
    }

    /// Move to the next nth token.
    fn skip(&self, n: usize) -> Self {
        let mut new = *self;
        let mut skipped = 0;
        // Skip n non comment tokens.
        while skipped < n {
            if !matches!(new.token(), T::Comment(_)) {
                skipped += 1;
            }
            new.curr += 1;
        }
        // Skip trailing comments and (maybe) newlines.
        loop {
            match new.token() {
                T::Comment(_) => new.curr += 1,
                T::Newline if self.skip_newlines => new.curr += 1,
                _ => break,
            }
        }
        new
    }

    /// Back up one token. Will not move past the beginning.
    fn prev(&self) -> Self {
        let mut new = *self;
        new.curr = new.curr.saturating_sub(1);
        // Continue going backwards if we're at a comment.
        while matches!(new.token(), T::Comment(_)) {
            new.curr = new.curr.saturating_sub(1);
        }
        new
    }

    /// Signals that newlines should be skipped until [pop_skip_newlines].
    fn push_skip_newlines(&self, skip_newlines: bool) -> (Self, bool) {
        let mut new = *self;
        new.skip_newlines = skip_newlines;
        // If currently on a newline token - we want to skip it.
        (new.skip(0), self.skip_newlines)
    }

    /// Reset to old newline skipping state.
    fn pop_skip_newlines(&self, skip_newlines: bool) -> Self {
        let mut new = *self;
        new.skip_newlines = skip_newlines;
        new
    }

    fn push_last_statement_location(&self) -> Self {
        Self { last_statement: self.curr, ..*self }
    }

    fn skip_if(&self, token: T) -> Self {
        if self.token() == &token {
            self.skip(1)
        } else {
            *self
        }
    }

    fn _skip_if_any<const N: usize>(&self, tokens: [T; N]) -> Self {
        if tokens.iter().any(|t| self.token() == t) {
            self.skip(1)
        } else {
            *self
        }
    }

    /// Return the current [Token] and [Span].
    fn peek(&self) -> (&Token, &Span) {
        let token = self.tokens.get(self.curr).unwrap_or(&T::EOF);
        let span = self.spans.get(self.curr).unwrap_or(&ZERO_SPAN);
        (token, span)
    }

    /// Return the current [Token].
    fn token(&self) -> &T {
        &self.peek().0
    }

    fn tokens_lookahead<const N: usize>(&self) -> [Token; N] {
        const ERROR: Token = Token::Error;
        let mut res = [ERROR; N];
        let mut ctx = *self;
        for i in 0..N {
            res[i] = ctx.token().clone();
            ctx = ctx.skip(1);
        }
        res
    }

    /// Eat a [Token] and move to the next.
    fn eat(&self) -> (&T, Span, Self) {
        (self.token(), self.span(), self.skip(1))
    }
}

/// Add more text to an error message after it has been created.
#[macro_export]
macro_rules! detail_if_error {
    ($res:expr, $( $msg:expr ),* ) => {
        {
            match $res {
                Ok(res) => Ok(res),

                Err((ctx, mut errs)) => {
                    // NOTE(ed): I thought about adding the text to ALL errors -
                    // but decided against this since I suspected it might be confusing.
                    //
                    // Maybe the better solution is to make "combination error" with multiple
                    // errors in it. This was easier to write though.
                    let err = match errs.first() {
                        Some(Error::SyntaxError { file, span, message: prev_msg }) =>
                            Error::SyntaxError {
                                message: format!("{} - {}", prev_msg, format!($( $msg ),*)).into(),
                                file: file.into(),
                                span: *span,
                            },

                        x =>
                            unreachable!("Can only detail SyntaxError but got {:?}", x),

                    };
                    errs.insert(0, err);
                    Err((
                        ctx,
                        errs
                    ))
                }
            }
        }
    };
}

/// Construct a syntax error at the current token with a message.
#[macro_export]
macro_rules! syntax_error {
    ($ctx:expr, $( $msg:expr ),* ) => {
        {
            let msg = format!($( $msg ),*).into();
            Error::SyntaxError {
                file: $ctx.file.to_path_buf(),
                span: $ctx.span(),
                message: msg,
            }
        }
    };
}

/// Raise a syntax error at the current token with a message.
#[macro_export]
macro_rules! raise_syntax_error {
    ($ctx:expr, $( $msg:expr ),* ) => {
        return Err(($ctx.skip(1), vec![syntax_error!($ctx, $( $msg ),*)]))
    };
}

/// Eat any one of the specified tokens and raise a syntax error if none is found.
#[macro_export]
macro_rules! expect {
    ($ctx:expr, $( $token:pat )|+ , $( $msg:expr ),+ ) => {
        {
            if !matches!($ctx.token(), $( $token )|* ) {
                raise_syntax_error!($ctx, $( $msg ),*);
            }
            $ctx.skip(1)
        }
    };

    ($ctx:expr, $( $token:pat )|+ ) => {
        expect!($ctx, $( $token )|*, concat!("Expected ", stringify!($( $token )|*)))
    };
}

/// Eat any number of occurences of the specified tokens.
#[macro_export]
macro_rules! skip_while {
    ($ctx:expr, $( $token: pat )|+ ) => {
        {
            let mut ctx = $ctx;
            while matches!(ctx.token(), $( $token )|*) {
                ctx = ctx.skip(1);
            }
            ctx
        }
    };
}

/// Eat until any one of the specified tokens or EOF.
#[macro_export]
macro_rules! skip_until {
    ($ctx:expr, $( $token:pat )|+ ) => {
        {
            let mut ctx = $ctx;
            while !matches!(ctx.token(), T::EOF | $( $token )|*) {
                ctx = ctx.skip(1);
            }
            ctx
        }
    };
}

/// Parse a constraint arguments `a b c`
pub fn parse_type_constraint_argument<'t>(ctx: Context<'t>) -> ParseResult<'t, Vec<Identifier>> {
    let mut args = Vec::new();
    let mut ctx = ctx;
    loop {
        match ctx.token() {
            T::Identifier(var) => args.push(Identifier {
                span: ctx.span(),
                name: var.clone(),
            }),
            T::Plus | T::Comma | T::Greater => break,
            _ => {
                raise_syntax_error!(ctx, "Expected a constraint argument, ',' or '+'");
            }
        }
        ctx = ctx.skip(1);
    }
    Ok((ctx, args))
}

/// Parse a type constraint `SomeConstraint a b c`
pub fn parse_type_constraint<'t>(ctx: Context<'t>) -> ParseResult<'t, TypeConstraint> {
    let span = ctx.span();
    let name = match ctx.token() {
        T::Identifier(name) => name.clone(),
        _ => {
            raise_syntax_error!(ctx, "Expected constraint name");
        }
    };
    let ctx = ctx.skip(1);
    let (ctx, args) = parse_type_constraint_argument(ctx)?;
    Ok((
        ctx,
        TypeConstraint {
            name: Identifier { span, name },
            args,
        },
    ))
}

/// Parse a [Type] definition, e.g. `fn int, int, bool -> bool`.
pub fn parse_type<'t>(ctx: Context<'t>) -> ParseResult<'t, Type> {
    use RuntimeType::{Bool, Float, Int, String, Unknown, Void};
    use TypeKind::*;
    let span = ctx.span();
    let (ctx, kind) = match ctx.token() {
        T::Identifier(name) => match name.as_str() {
            "void" => (ctx.skip(1), Resolved(Void)),
            "int" => (ctx.skip(1), Resolved(Int)),
            "float" => (ctx.skip(1), Resolved(Float)),
            "bool" => (ctx.skip(1), Resolved(Bool)),
            "str" => (ctx.skip(1), Resolved(String)),
            _ => {
                let (ctx, assignable) = assignable(ctx)?;
                (ctx, UserDefined(assignable))
            }
        },

        T::Star => {
            let ctx = ctx.skip(1);
            match ctx.token() {
                T::Identifier(name) => (ctx.skip(1), Generic(name.clone())),
                _ => (ctx, Resolved(Unknown)),
            }
        }

        // Function type
        T::Fn => {
            let ctx = ctx.skip(1);

            let mut constraints = BTreeMap::new();
            let ctx = if matches!(ctx.token(), T::Less) {
                let mut ctx = ctx.skip(1);
                'outer: loop {
                    match ctx.tokens_lookahead::<2>() {
                        [T::Identifier(ident), T::Colon] => {
                            ctx = ctx.skip(2);
                            let mut constraint_list = Vec::new();
                            loop {
                                let (inner_ctx, constraint) = parse_type_constraint(ctx)?;
                                constraint_list.push(constraint);
                                let token = inner_ctx.token();
                                ctx = inner_ctx.skip(1);
                                match token {
                                    T::Plus => {}
                                    T::Comma => {
                                        constraints.insert(ident.clone(), constraint_list);
                                        break;
                                    }
                                    T::EOF | T::Greater => {
                                        constraints.insert(ident.clone(), constraint_list);
                                        break 'outer;
                                    }
                                    _ => unreachable!("Checked in parse_type_constraint_argument"),
                                }
                            }
                        }

                        _ => {
                            raise_syntax_error!(ctx, "Failed to parse type constraint");
                        }
                    }
                }
                ctx
            } else {
                ctx
            };

            let mut params = Vec::new();
            // There might be multiple parameters.
            let mut ctx = ctx;
            let ret = loop {
                match ctx.token() {
                    // Arrow implies only one type (the return type) is left.
                    T::Arrow => {
                        ctx = ctx.skip(1);
                        break if let Ok((_ctx, ret)) = parse_type(ctx) {
                            ctx = _ctx; // assign to outer
                            ret
                        } else {
                            // If we couldn't parse the return type, we assume `-> Void`.
                            Type { span: ctx.span(), kind: Resolved(Void) }
                        };
                    }

                    T::EOF => {
                        raise_syntax_error!(ctx, "Didn't expect EOF in type definition");
                    }

                    // Parse a single parameter type.
                    _ => {
                        let (_ctx, param) = parse_type(ctx)?;
                        ctx = _ctx; // assign to outer
                        params.push(param);

                        ctx = if matches!(ctx.token(), T::Comma | T::Arrow) {
                            ctx.skip_if(T::Comma)
                        } else {
                            raise_syntax_error!(ctx, "Expected ',' or '->' after type parameter")
                        };
                    }
                }
            };
            (
                ctx,
                Fn {
                    constraints,
                    params,
                    ret: Box::new(ret),
                },
            )
        }

        // Tuple
        T::LeftParen => {
            let mut ctx = ctx.skip(1);
            let mut types = Vec::new();
            // Tuples may (and probably will) contain multiple types.
            let mut is_tuple = matches!(ctx.token(), T::Comma | T::RightParen);
            loop {
                // Any initial comma is skipped since we checked it before entering the loop.
                ctx = ctx.skip_if(T::Comma);
                match ctx.token() {
                    // Done.
                    T::EOF | T::RightParen => {
                        break;
                    }

                    // Another inner expression.
                    _ => {
                        let (_ctx, ty) = parse_type(ctx)?;
                        types.push(ty);
                        ctx = _ctx; // assign to outer

                        // Not a tuple, until it is.
                        is_tuple |= matches!(ctx.token(), T::Comma);
                    }
                }
            }
            let ctx = expect!(ctx, T::RightParen, "Expected ')' after tuple or grouping");
            if is_tuple {
                (ctx, Tuple(types))
            } else {
                (ctx, Grouping(Box::new(types.remove(0))))
            }
        }

        // List
        T::LeftBracket => {
            // Lists only contain a single type.
            let (ctx, ty) = parse_type(ctx.skip(1))?;
            let ctx = expect!(ctx, T::RightBracket, "Expected ']' after list type");
            (ctx, List(Box::new(ty)))
        }

        // Dict or set
        T::LeftBrace => {
            // { a } -> set
            // { a: b } -> dict
            // This means we can parse the first type unambiguously.
            let (ctx, ty) = parse_type(ctx.skip(1))?;
            if matches!(ctx.token(), T::Colon) {
                // Dict, parse another type.
                let (ctx, value) = parse_type(ctx.skip(1))?;
                let ctx = expect!(ctx, T::RightBrace, "Expected '}}' after dict type");
                (ctx, Dict(Box::new(ty), Box::new(value)))
            } else {
                // Set, done.
                let ctx = expect!(ctx, T::RightBrace, "Expected '}}' after set type");
                (ctx, Set(Box::new(ty)))
            }
        }

        t => {
            raise_syntax_error!(ctx, "No type starts with '{:?}'", t);
        }
    };

    // Wrap it in a syntax tree node.
    let ty = Type { span, kind };

    // Union type, `a | b`
    let (ctx, ty) = if matches!(ctx.token(), T::Pipe) {
        // Parse the other type.
        let (ctx, rest) = parse_type(ctx.skip(1))?;
        (
            ctx,
            Type { span, kind: Union(Box::new(ty), Box::new(rest)) },
        )
    } else {
        (ctx, ty)
    };

    // Nullable type. Compiles to `a | Void`.
    let (ctx, ty) = if matches!(ctx.token(), T::QuestionMark) {
        let void = Type { span: ctx.span(), kind: Resolved(Void) };
        (
            ctx.skip(1),
            Type { span, kind: Union(Box::new(ty), Box::new(void)) },
        )
    } else {
        (ctx, ty)
    };

    Ok((ctx, ty))
}

/// Parse an [AssignableKind::Call]
fn assignable_call<'t>(ctx: Context<'t>, callee: Assignable) -> ParseResult<'t, Assignable> {
    let span = ctx.span();
    let primer = matches!(ctx.token(), T::Prime); // `f' 1, 2`
    let mut ctx = expect!(
        ctx,
        T::Prime | T::LeftParen,
        "Expected '(' or ' when calling function"
    );
    let mut args = Vec::new();

    // Arguments
    loop {
        match (ctx.token(), primer) {
            // Done with arguments.
            (T::EOF, _)
            | (T::RightParen, _)
            | (T::Else, true)
            | (T::Dot, true)
            | (T::Do, true)
            | (T::End, true)
            | (T::Newline, true)
            | (T::Arrow, true) => {
                break;
            }

            // Parse a single argument.
            _ => {
                let (_ctx, expr) = expression(ctx)?;
                ctx = _ctx; // assign to outer
                args.push(expr);

                ctx = ctx.skip_if(T::Comma);
            }
        }
    }

    let ctx = if !primer {
        expect!(ctx, T::RightParen, "Expected ')' after calling function")
    } else {
        ctx
    };

    use AssignableKind::Call;
    let result = Assignable { span, kind: Call(Box::new(callee), args) };
    sub_assignable(ctx, result)
}

/// Parse an [AssignableKind::Index].
fn assignable_index<'t>(ctx: Context<'t>, indexed: Assignable) -> ParseResult<'t, Assignable> {
    let span = ctx.span();
    let mut ctx = expect!(ctx, T::LeftBracket, "Expected '[' when indexing");

    let (_ctx, expr) = expression(ctx)?;
    ctx = _ctx; // assign to outer
    let ctx = expect!(ctx, T::RightBracket, "Expected ']' after index");

    use AssignableKind::Index;
    let result = Assignable {
        span,
        kind: Index(Box::new(indexed), Box::new(expr)),
    };
    sub_assignable(ctx, result)
}

/// Parse an [AssignableKind::Access].
fn assignable_dot<'t>(ctx: Context<'t>, accessed: Assignable) -> ParseResult<'t, Assignable> {
    use AssignableKind::Access;
    let (ctx, ident) = if let (T::Identifier(name), span, ctx) = ctx.skip(1).eat() {
        (ctx, Identifier { name: name.clone(), span })
    } else {
        raise_syntax_error!(
            ctx,
            "Assignable expressions have to start with an identifier"
        );
    };

    let access = Assignable {
        span: ctx.span(),
        kind: Access(Box::new(accessed), ident),
    };
    sub_assignable(ctx, access)
}

/// Parse a (maybe empty) "sub-assignable", i.e. either a call or indexable.
fn sub_assignable<'t>(ctx: Context<'t>, assignable: Assignable) -> ParseResult<'t, Assignable> {
    match ctx.token() {
        T::Prime | T::LeftParen => assignable_call(ctx, assignable),
        T::LeftBracket => assignable_index(ctx, assignable),
        T::Dot => assignable_dot(ctx, assignable),
        _ => Ok((ctx, assignable)),
    }
}

/// Parse an [Assignable].
///
/// [Assignable]s can be quite complex, e.g. `a[2].b(1).c(2, 3)`. They're parsed
/// one "step" at a time recursively, so this example will go through three calls
/// to [assignable].
///
/// 1. Parse `c(2, 3)` into `Call(Read(c), [2, 3])`.
/// 2. Parse `b(1).c(2, 3)` into `Access(Call(Read(b), [1]), <parsed c(2, 3)>)`.
/// 3. Parse `a[2].b(1).c(2, 3)` into `Access(Index(Read(a), 2), <parsed b(1).c(2, 3)>)`.
fn assignable<'t>(ctx: Context<'t>) -> ParseResult<'t, Assignable> {
    use AssignableKind::*;
    let outer_span = ctx.span();

    // Get the identifier.
    let ident = if let (T::Identifier(name), span) = (ctx.token(), ctx.span()) {
        Assignable {
            span: outer_span,
            kind: Read(Identifier { span, name: name.clone() }),
        }
    } else {
        raise_syntax_error!(
            ctx,
            "Assignable expressions have to start with an identifier"
        );
    };

    // Parse chained [], . and ().
    sub_assignable(ctx.skip(1), ident)
}

/// Parses a file's tokens. Returns a list of files it refers to (via `use`s) and
/// the parsed statements.
///
/// # Errors
///
/// Returns any errors that occured when parsing the file. Basic error
/// continuation is performed, so errored statements are skipped until a newline
/// or EOF.
fn module(
    path: &Path,
    root: &Path,
    token_stream: &[PlacedToken],
) -> (Vec<PathBuf>, Result<Module, Vec<Error>>) {
    let tokens: Vec<_> = token_stream.iter().map(|p| p.token.clone()).collect();
    let spans: Vec<_> = token_stream.iter().map(|p| p.span).collect();
    let mut ctx = Context::new(&tokens, &spans, path, root);
    let mut errors = Vec::new();
    let mut use_files = Vec::new();
    let mut statements = Vec::new();
    while !matches!(ctx.token(), T::EOF) {
        // Ignore newlines.
        if matches!(ctx.token(), T::Newline) {
            ctx = ctx.skip(1);
            continue;
        }
        // Parse an outer statement.
        ctx = match outer_statement(ctx) {
            Ok((ctx, statement)) => {
                use StatementKind::*;
                // Yank `use`s and add it to the used-files list.
                if let Use { file, .. } = &statement.kind {
                    use_files.push(file.clone());
                }
                statements.push(statement);
                ctx
            }
            Err((ctx, mut errs)) => {
                errors.append(&mut errs);

                // "Error recovery"
                skip_until!(ctx, T::Newline)
            }
        }
    }

    let trailing_comments = ctx.comments_since_last_statement();
    if !trailing_comments.is_empty() {
        statements.push(Statement {
            span: ctx.span(),
            kind: StatementKind::EmptyStatement,
            comments: trailing_comments,
        });
    }

    if errors.is_empty() {
        (use_files, Ok(Module { span: Span::zero(), statements }))
    } else {
        (use_files, Err(errors))
    }
}

/// Look for git conflict markers (`<<<<<<<`) in a file.
///
/// Since conflict markers might be present anywhere, we don't even try to save
/// the parsing if we find any.
///
/// # Errors
///
/// Returns a [Vec] of all errors found.
///
/// - [Error::FileNotFound] if the file couldn't be found.
/// - [Error::GitConflictError] if conflict markers were found.
/// - Any [Error::IOError] that occured when reading the file.
pub fn find_conflict_markers(file: &Path, source: &str) -> Vec<Error> {
    let mut errs = Vec::new();
    for (i, line) in source.lines().enumerate() {
        let conflict_marker = "<<<<<<<";
        if line.starts_with(conflict_marker) {
            errs.push(Error::GitConflictError {
                file: file.to_path_buf(),
                span: Span {
                    line: i + 1,
                    col_start: 1,
                    col_end: conflict_marker.len() + 1,
                },
            });
        }
    }
    errs
}

/// Parses the contents of a file as well as all files this file refers to and so
/// on.
///
/// Returns the resulting [Program](Prog) (list of [Module]s).
///
/// # Errors
///
/// Returns any errors that occured when parsing the file(s). Basic error
/// continuation is performed as documented in [module].
pub fn tree<F>(path: &Path, reader: F) -> Result<AST, Vec<Error>>
where
    F: Fn(&Path) -> Result<String, Error>,
{
    // Files we've already parsed. This ensures circular includes don't parse infinitely.
    let mut visited = HashSet::new();
    // Files we want to parse but haven't yet.
    let mut to_visit = Vec::new();
    let root = path.parent().unwrap();
    to_visit.push(PathBuf::from(path));

    let mut modules = Vec::new();
    let mut errors = Vec::new();
    while let Some(file) = to_visit.pop() {
        if visited.contains(&file) {
            continue;
        }
        // Lex into tokens.
        match reader(&file) {
            Ok(source) => {
                // Look for conflict markers
                let mut conflict_errors = find_conflict_markers(&file, &source);
                if !conflict_errors.is_empty() {
                    errors.append(&mut conflict_errors);
                    visited.insert(file);
                    continue;
                }

                let tokens = string_to_tokens(&source);
                // Parse the module.
                let (mut next, result) = module(&file, &root, &tokens);
                match result {
                    Ok(module) => modules.push((file.clone(), module)),
                    Err(mut errs) => errors.append(&mut errs),
                }
                to_visit.append(&mut next);
            }
            Err(_) => {
                errors.push(Error::FileNotFound(file.clone()));
            }
        }
        visited.insert(file);
    }

    if errors.is_empty() {
        Ok(AST { modules })
    } else {
        // Filter out errors for already seen spans
        let mut seen = HashSet::new();
        let errors = errors
            .into_iter()
            .filter(|err| match err {
                Error::SyntaxError { span, file, .. } => seen.insert((span.clone(), file.clone())),

                _ => true,
            })
            .collect();
        Err(errors)
    }
}

#[cfg(test)]
mod test {
    use super::*;

    #[macro_export]
    macro_rules! test {
        ($f:ident, $name:ident: $str:expr => $ans:pat) => {
            #[test]
            fn $name() {
                let token_stream = ::sylt_tokenizer::string_to_tokens($str);
                let tokens: Vec<_> = token_stream.iter().map(|p| p.token.clone()).collect();
                let spans: Vec<_> = token_stream.iter().map(|p| p.span).collect();
                let path = ::std::path::PathBuf::from(stringify!($name));
                let result = $f($crate::Context::new(&tokens, &spans, &path, &path));
                assert!(
                    result.is_ok(),
                    "\nSyntax tree test didn't parse for:\n{}\nErrs: {:?}",
                    $str,
                    result.unwrap_err().1
                );
                let (ctx, result) = result.unwrap();
                assert!(
                    matches!(result.kind, $ans),
                    "\nExpected: {}, but got: {:?}",
                    stringify!($ans),
                    result
                );
                assert_eq!(
                    ctx.curr,
                    ctx.tokens.len(),
                    "Parsed too few or too many tokens:\n{}",
                    $str
                );
            }
        };
    }

    #[macro_export]
    macro_rules! fail {
        ($f:ident, $name:ident: $str:expr => $ans:pat) => {
            #[test]
            fn $name() {
                let token_stream = ::sylt_tokenizer::string_to_tokens($str);
                let tokens: Vec<_> = token_stream.iter().map(|p| p.token.clone()).collect();
                let spans: Vec<_> = token_stream.iter().map(|p| p.span).collect();
                let path = ::std::path::PathBuf::from(stringify!($name));
                let result = $f($crate::Context::new(&tokens, &spans, &path, &path));
                assert!(
                    result.is_err(),
                    "\nSyntax tree test parsed - when it should have failed - for:\n{}\n",
                    $str,
                );
                let (_, result) = result.unwrap_err();
                assert!(
                    matches!(result, $ans),
                    "\nExpected: {}, but got: {:?}",
                    stringify!($ans),
                    result
                );
            }
        };
    }

    mod parse_type {
        use super::*;
        use RuntimeType as RT;
        use TypeKind::*;

        test!(parse_type, type_void: "void" => Resolved(RT::Void));
        test!(parse_type, type_int: "int" => Resolved(RT::Int));
        test!(parse_type, type_float: "float" => Resolved(RT::Float));
        test!(parse_type, type_str: "str" => Resolved(RT::String));
        test!(parse_type, type_unknown_access: "a.A | int" => Union(_, _));
        test!(parse_type, type_unknown_access_call: "a.b().A | int" => Union(_, _));
        test!(parse_type, type_unknown: "blargh" => UserDefined(_));
        test!(parse_type, type_union: "int | int" => Union(_, _));
        test!(parse_type, type_question: "int?" => Union(_, _));
        test!(parse_type, type_union_and_question: "int | void | str?" => Union(_, _));

        test!(parse_type, type_fn_no_params: "fn ->" => Fn{ .. });
        test!(parse_type, type_fn_one_param: "fn int? -> bool" => Fn{ .. });
        test!(parse_type, type_fn_two_params: "fn int | void, int? -> str?" => Fn{ .. });
        test!(parse_type, type_fn_only_ret: "fn -> bool?" => Fn{ .. });
        test!(parse_type, type_fn_constraints: "fn<a: A a b + B b b, b: A a a> -> bool" => Fn{ .. });

        test!(parse_type, type_tuple_zero: "()" => Tuple(_));
        test!(parse_type, type_tuple_one: "(int,)" => Tuple(_));
        test!(parse_type, type_grouping: "(int)" => Grouping(_));
        test!(parse_type, type_tuple_complex: "(int | float?, str, str,)" => Tuple(_));

        test!(parse_type, type_list_one: "[int]" => List(_));
        test!(parse_type, type_list_complex: "[int | float?]" => List(_));

        test!(parse_type, type_set_one: "{int}" => Set(_));
        test!(parse_type, type_set_complex: "{int | float?}" => Set(_));

        test!(parse_type, type_dict_one: "{int : int}" => Dict(_, _));
        test!(parse_type, type_dict_complex: "{int | float? : int | int | int?}" => Dict(_, _));
    }
}

trait PrettyPrint {
    fn pretty_print(&self, f: &mut std::fmt::Formatter<'_>, indent: usize) -> std::fmt::Result;
}

impl Display for AST {
    fn fmt(&self, f: &mut std::fmt::Formatter<'_>) -> std::fmt::Result {
        for (name, modu) in self.modules.iter() {
            write!(f, "-- {:?}\n", name)?;
            modu.pretty_print(f, 0)?;
        }
        Ok(())
    }
}

const INDENT_SPACING: &str = "  ";
fn write_indent(f: &mut std::fmt::Formatter<'_>, indent: usize) -> std::fmt::Result {
    for _ in 0..indent {
        write!(f, "{}", INDENT_SPACING)?;
    }
    Ok(())
}

impl PrettyPrint for Module {
    fn pretty_print(&self, f: &mut std::fmt::Formatter<'_>, indent: usize) -> std::fmt::Result {
        for stmt in self.statements.iter() {
            stmt.pretty_print(f, indent)?;
        }
        Ok(())
    }
}

impl PrettyPrint for Statement {
    fn pretty_print(&self, f: &mut std::fmt::Formatter<'_>, indent: usize) -> std::fmt::Result {
        use StatementKind as SK;
        write_indent(f, indent)?;
        write!(f, "{} ", self.span.line)?;
        match &self.kind {
            SK::Use { path, name, file } => {
                write!(f, "<Use> {} {}", path.name, name)?;
                write!(f, " {:?}", file)?;
            }
            SK::Blob { name, fields } => {
                write!(f, "<Blob> {} {{ ", name)?;
                for (i, (name, ty)) in fields.iter().enumerate() {
                    if i != 0 {
                        write!(f, ", ")?;
                    }
                    write!(f, "{}: {}", name, ty)?;
                }
                write!(f, " }}")?;
            }
            SK::Definition { ident, kind, ty, value } => {
                write!(f, "<Def> {} {:?} {}\n", ident.name, kind, ty)?;
                value.pretty_print(f, indent + 1)?;
                return Ok(());
            }
            SK::ExternalDefinition { ident, kind, ty } => {
                write!(f, "<ExtDef> {} {:?} {}\n", ident.name, kind, ty)?;
                return Ok(());
            }
            SK::Assignment { kind, target, value } => {
                write!(f, "<Ass> {:?}\n", kind)?;
                target.pretty_print(f, indent + 1)?;
                value.pretty_print(f, indent + 1)?;
                return Ok(());
            }
            SK::If { condition, pass, fail } => {
                write!(f, "<If>\n")?;
                condition.pretty_print(f, indent + 1)?;
                pass.pretty_print(f, indent + 1)?;
                fail.pretty_print(f, indent + 1)?;
                return Ok(());
            }
            SK::Loop { condition, body } => {
                write!(f, "<Loop>\n")?;
                condition.pretty_print(f, indent + 1)?;
                body.pretty_print(f, indent + 1)?;
                return Ok(());
            }
            SK::Break => {
                write!(f, "<Break>")?;
            }
            SK::Continue => {
                write!(f, "<Continue>")?;
            }
            SK::IsCheck { lhs, rhs } => {
                write!(f, "<Is> {} {}", lhs, rhs)?;
            }
            SK::Ret { value } => {
                write!(f, "<Ret>\n")?;
                value.pretty_print(f, indent + 1)?;
                return Ok(());
            }
            SK::Block { statements } => {
                write!(f, "<Block>\n")?;
                statements
                    .iter()
                    .try_for_each(|stmt| stmt.pretty_print(f, indent + 1))?;
                return Ok(());
            }
            SK::StatementExpression { value } => {
                write!(f, "<Expr>\n")?;
                value.pretty_print(f, indent + 1)?;
            }
            SK::Unreachable => {
                write!(f, "<!>")?;
            }
            SK::EmptyStatement => {
                write!(f, "<>")?;
            }
        }
        write!(f, "\n")
    }
}

impl Display for Type {
    fn fmt(&self, f: &mut std::fmt::Formatter<'_>) -> std::fmt::Result {
        match &self.kind {
            TypeKind::Implied => {
                write!(f, "Implied")?;
            }
            TypeKind::Resolved(ty) => {
                write!(f, "{}", ty)?;
            }
            TypeKind::UserDefined(name) => {
                write!(f, "User(")?;
                name.pretty_print(f, 0)?;
                write!(f, ")")?;
            }
            TypeKind::Union(a, b) => {
                write!(f, "{} | {}", a, b)?;
            }
            TypeKind::Fn {
                constraints,
                params,
                ret,
            } => {
                write!(f, "Fn ")?;
<<<<<<< HEAD
                for (i, arg) in args.iter().enumerate() {
                    if i != 0 {
                        write!(f, ", ")?;
                    }
                    write!(f, "{}", arg)?;
=======
                if constraints.len() > 0 {
                    write!(f, "<")?;
                    for (var, constraints) in constraints.iter() {
                        write!(f, "{}: ", var)?;
                        for (i, constraint) in constraints.iter().enumerate() {
                            if i != 0 {
                                write!(f, " + ")?;
                            }
                            write!(f, "{}", constraint.name.name)?;
                            for arg in constraint.args.iter() {
                                write!(f, " {}", arg.name)?;
                            }
                        }
                        write!(f, ",")?;
                    }
                    write!(f, ">")?;
                }
                for (i, param) in params.iter().enumerate() {
                    if i != 0 {
                        write!(f, ", ")?;
                    }
                    write!(f, "{}", param)?;
>>>>>>> 5f76f0ef
                }
                write!(f, " -> {}", ret)?;
            }
            TypeKind::Tuple(tys) => {
                write!(f, "(")?;
                for (i, ty) in tys.iter().enumerate() {
                    if i != 0 {
                        write!(f, " ")?;
                    }
                    write!(f, "{},", ty)?;
                }
                write!(f, ")")?;
            }
            TypeKind::List(ty) => {
                write!(f, "[{}]", ty)?;
            }
            TypeKind::Set(ty) => {
                write!(f, "{{{}}}", ty)?;
            }
            TypeKind::Dict(k, v) => {
                write!(f, "{{{}:{}}}", k, v)?;
            }
            TypeKind::Generic(name) => {
                write!(f, "*{}", name)?;
            }
            TypeKind::Grouping(ty) => {
                write!(f, "({})", ty)?;
            }
        }
        Ok(())
    }
}

impl PrettyPrint for Assignable {
    fn pretty_print(&self, f: &mut std::fmt::Formatter<'_>, indent: usize) -> std::fmt::Result {
        // Deliberately doesn't write out the indentation
        match &self.kind {
            AssignableKind::Read(ident) => {
                write!(f, "[Read] {}", ident.name)?;
            }
            AssignableKind::Call(func, args) => {
                write!(f, "[Call] ")?;
                func.pretty_print(f, indent)?;
                for (i, arg) in args.iter().enumerate() {
                    if i != 0 {
                        write!(f, ", ")?;
                    }
                    arg.pretty_print(f, indent + 1)?;
                }
            }
            AssignableKind::ArrowCall(func, add, args) => {
                write!(f, "[ArrowCall] ")?;
                func.pretty_print(f, indent)?;
                add.pretty_print(f, indent)?;
                for (i, arg) in args.iter().enumerate() {
                    if i != 0 {
                        write!(f, ", ")?;
                    }
                    arg.pretty_print(f, indent + 1)?;
                }
            }
            AssignableKind::Access(a, ident) => {
                write!(f, "[Access] {}", ident.name)?;
                a.pretty_print(f, indent)?;
            }
            AssignableKind::Index(a, expr) => {
                write!(f, "[Index]")?;
                a.pretty_print(f, indent)?;
                expr.pretty_print(f, indent)?;
            }
            AssignableKind::Expression(expr) => {
                write!(f, "[Expression]")?;
                expr.pretty_print(f, indent)?;
            }
        }
        Ok(())
    }
}<|MERGE_RESOLUTION|>--- conflicted
+++ resolved
@@ -1,12 +1,7 @@
 use self::expression::expression;
 use self::statement::outer_statement;
-<<<<<<< HEAD
-use std::collections::{HashMap, HashSet};
+use std::collections::{BTreeMap, HashMap, HashSet};
 use std::fmt::{Debug, Display};
-=======
-use std::fmt::{Display, Debug};
-use std::collections::{BTreeMap, HashMap, HashSet};
->>>>>>> 5f76f0ef
 use std::path::{Path, PathBuf};
 use sylt_common::error::Error;
 use sylt_common::Type as RuntimeType;
@@ -476,10 +471,7 @@
     let mut ctx = ctx;
     loop {
         match ctx.token() {
-            T::Identifier(var) => args.push(Identifier {
-                span: ctx.span(),
-                name: var.clone(),
-            }),
+            T::Identifier(var) => args.push(Identifier { span: ctx.span(), name: var.clone() }),
             T::Plus | T::Comma | T::Greater => break,
             _ => {
                 raise_syntax_error!(ctx, "Expected a constraint argument, ',' or '+'");
@@ -503,10 +495,7 @@
     let (ctx, args) = parse_type_constraint_argument(ctx)?;
     Ok((
         ctx,
-        TypeConstraint {
-            name: Identifier { span, name },
-            args,
-        },
+        TypeConstraint { name: Identifier { span, name }, args },
     ))
 }
 
@@ -613,14 +602,7 @@
                     }
                 }
             };
-            (
-                ctx,
-                Fn {
-                    constraints,
-                    params,
-                    ret: Box::new(ret),
-                },
-            )
+            (ctx, Fn { constraints, params, ret: Box::new(ret) })
         }
 
         // Tuple
@@ -1235,19 +1217,8 @@
             TypeKind::Union(a, b) => {
                 write!(f, "{} | {}", a, b)?;
             }
-            TypeKind::Fn {
-                constraints,
-                params,
-                ret,
-            } => {
+            TypeKind::Fn { constraints, params, ret } => {
                 write!(f, "Fn ")?;
-<<<<<<< HEAD
-                for (i, arg) in args.iter().enumerate() {
-                    if i != 0 {
-                        write!(f, ", ")?;
-                    }
-                    write!(f, "{}", arg)?;
-=======
                 if constraints.len() > 0 {
                     write!(f, "<")?;
                     for (var, constraints) in constraints.iter() {
@@ -1270,7 +1241,6 @@
                         write!(f, ", ")?;
                     }
                     write!(f, "{}", param)?;
->>>>>>> 5f76f0ef
                 }
                 write!(f, " -> {}", ret)?;
             }
