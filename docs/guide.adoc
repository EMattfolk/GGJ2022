= Guide

[quote, Douglas Adams, The Restaurant at the End of the Universe]
The Guide is definitive. Reality is frequently inaccurate.

The guide is a longer walkthrough of the Sylt language. It aims to describe how
to write Sylt and in some cases why you might want to do something in a certain
way. It is mainly intended for new users of Sylt who want a guided walkthrough
of the language. For a shorter reference with less text to read and more
examples to copy, check out the link:quick-reference.html[Quick Reference].

== About the guide

The guide expects at least basic familiarity with programming. If you haven't
done any programming at all, consider something like a beginner's tutorial to
Python or Lua, other languages which Sylt takes some inspiration from.

If you haven't already, install Sylt according to
link:index.html[the instructions over at the homepage].

== Values and variables

There are 4 basic types of values which can be composed in lists, tuples, sets,
dicts and blobs. Functions, which are a kind of value, are described in *REF*.

=== Variables and constant variables

Values can be assigned to variables, which works just the way you expect it to.

Variables can optionally be declared as _constant_. Constant variables will
always point to the same value, but the value itself can still be modified (if
it is modifiable. The basic values (int, float, bool and string) and tuples
aren't modifiable while lists, sets, dicts and blobs are. This means that you
can add and remove elements from a constant list but not increment a constant
integer.

[source, sylt]
----
num := 1       // a variable declaration
PI :: 3.14     // a constant declaration
NUMBERS :: []  // a constant declaration
----

Constant variables (apart from functions) should be written in
`SCREAMING_SNAKE_CASE`.

The type of the variable is inferred but can be supplied or even forced; see *REF*.

=== Functions

==== Function declaration

Functions are declared the same way as constants, like so:

[source, sylt]
----
greet :: fn do
    print' "Hello!"
end
----

In this example we see two functions. First, we define a new function and store
it in the constant variable `greet`. We also use the print-function in the
function body and print a string to the terminal.

The function block starts with `do` and ends with `end`.

Functions can take arguments by adding a parameter list (separated by commas) to
the function declaration.

[source, sylt]
----
greet :: fn name: str do
    print' "Hello " + name + "!"
end
----

Each parameter needs to specify a type

==== Function calls

Functions can be called the same way as in most imperative languages:

[source, sylt]
----
f()            // no arguments
f(1)           // one argument
f("a", 2)      // two arguments
f(g(1, 2), 3)  // functions as values
----

However, there are two additional ways of handling functions and their
arguments.

===== Calling functions with `'`

If a function is succeeded by a `'`, arguments can be supplied as usual but a
closing parenthesis isn't needed. Rather, a newline works as the end of the
expression.

[source, sylt]
----
f'             // <=> f()
f' 1           // <=> f(1)
f' 1, 2, 3     // <=> f(1, 2, 3)
f' g' h' 1, 2  // <=> f(g(h(1, 2)))
// sometimes you may need to mix calling styles
f(g' h' 1), 2  // <=> f(g(h(1)), 2)
----

Of course, you could ignore the `'` and only call functions using `()`.

===== Passing parameters with `->`

The syntax `value -> function-call` can be used to pass the value as the first
argument. This may look unnecessary at first glance, _but_ is very convenient
for certain types of functions. See these two examples:

.Using `->` for functions that work on blob instances
[source, sylt]
----
Player :: blob {
    pos: (int, int),
    vel: (int, int),
}

move_player :: fn player: Player, steps: int do
    player.pos += player.vel * steps
end

start :: fn do
    player := Player {
        pos: (0, 0),
        vel: (2, 1),
    }
    player -> move_player(2)
    // or, combined with ':
    player -> move_player' 3
end
----

.Using `->` for filter, map etc
[source, sylt]
----
double :: fn a: int -> int
    ret a * 2
end

start :: fn do
    numbers := [1, 2, 3, 4, 5]
    double_numbers := numbers -> map' double
end
----

These list-functions are explained in *REF*.

== If statements and if expressions

These are your standard control flow statements.

.Regular if statements
[source, sylt]
----
if 1 == 2 do
    print' "impossible. perhaps the archives are incomplete."
end

if 12345679 * 81 == 999999999 do
    print' "math is fun!"
end
----

If expressions evaluate to different values depending on a condition.

.If expressions, as seen in e.g. Python
[source, sylt]
----
a := 5 if b == 0 else 1
----

If expressions can usually be written as a normal if statement but they might be
shorter and easier to follow. Consider the following example where we draw the
color of a player red if their team is set to 0 or blue otherwise.

.If expression example
[source, sylt]
----
color := (1.0, 0.0, 0.0) if player.team == 0 else (0.0, 0.0, 1.0)
draw_rectangle' player.position, player.size, player.rotation, color

// the same code with an if statement instead

if player.team == 0 do
    draw_rectangle' player.position, player.size, player.rotation, (1.0, 0.0, 0.0)
else do
    draw_rectangle' player.position, player.size, player.rotation, (0.0, 0.0, 1.0)
end
----

// A shortened form is available if the pass-branch is also the left hand side of
// the condition.
//
// .A motivating example for the short if-expression
// [source, sylt]
// ----
// // These two are equivalent
// a := (b + 5.) / 10. if (b + 5.) / 10. > 1. else 0.
// //   ^^^^^^^^^^^^^^    ^^^^^^^^^^^^^^
// a := (b + 5.) / 10. if > 1. else 0.
// //   ^^^^^^^^^^^^^^    ^^^^
// ----

== Operators

The basic arithmetic operators are all here. Standard mathematical evaluation
order applies.

.Arithmetic operators
[source, sylt]
----
1 + 1       // 2
2 - 2       // 0
3 * 3       // 9
<<<<<<< HEAD
// integer division:
10 / 2      // 5
10 / 3      // 3 (note: the result was truncated)
-4          // -4
// float division:
10.0 / 2.0  // 5.0
=======
-4          // -4
// integer division when dividing integers:
10 / 2      // 5
10 / 3      // 3 (note the truncation)
// float division when dividing floats
10.0 / 2.0  // 5.0 (float division)
// type error when mixing ints and floats, even for division
>>>>>>> 584fa8ac
10 / 2.0    // type error, can't divide int and float
----

.Comparison operators
[source, sylt]
----
1 < 2        // true
2 > 1        // true
1.0 <= 1.0   // true
1.0 >= 2.0   // false
"a" == "a"   // true
"a" != "a"   // false


// assert equal. continue only if the values compare equal
[1, 2] <=> [1, 2]
----

.Parenthesis for grouping
[source, sylt]
----
(1 + 1) * 2  // 4
----

.Boolean operators
[source, sylt]
----
true or false  // true
true and true  // true
not true       // false
----

== Imports

Code can be written in multiple files, to your liking. You don't have to
consider include-ordering or dependency cycles. Write your code anywhere you
want!

In this example, the file name of each listing is written as a comment at the
top.

[source, sylt]
----
// a.sy
use b  // imports "b.sy"

start :: fn do
    print(b.HELLO)
end
----

[source, sylt]
----
// b.sy
use a  // cycles are OK

HELLO :: "hello!"
----

All varialbes declared outside of functions will be reachable. Remember that
functions are values too! Also, beware of global and mutable variables, unless
you know they're what you need. :)

Files are imported relative to the current file. With a leading "/" the path is
started from the directory containing the file being run rather than the file
the import is written in. This is useful if a file is located a few directories
down.

[source, sylt]
----
// a/b/c.sy
use d.sy   // imports "a/b/d.sy"
use /d.sy  // imports "d.sy"
----

A directory can also be used if it is supplied with a trailing "/", which will
import the file "exports.sy" in that directory. This can be used to create
modules encapuslating related code and a central "exporting-file".

[source, sylt]
----
// a.sy
use d/  // imports "d/exports.sy"
----

All imports can be aliased to other names.

[source, sylt]
----
// a.sy
use b as c   // imports "b.sy" under the namespace c
use c/ as d  // imports "c/exports.sy" under the namespace d,
             // since the namespace c is already used
----

== Loops

<<<<<<< HEAD
Apart from the simple loop-keyword, additional loop constructs are supplied by
the standard library as higher-order functions. `map`, `filter`, `reduce` and
`fold` work like they usually do.

NOTE: `->` and `'` can be used to ease the writing. See the examples below.
=======
Apart from the simple `loop`, other kinds of loops are supplied by the
standard library as higher-order functions.
>>>>>>> 584fa8ac

=== loop

The `loop` keyword can be used to create looping code similar to the `while`
keyword in languages like C and Python. The main difference is that the
condition may be omitted to create an infinite loop.

[source, sylt]
----
loop do
    print("y")
end

stack := [1, 2, 3]
loop len(stack) > 0 do
    print(pop(stack))
end
----

=== for_each

`for_each` applies a function on every element in a list. If the elements are
mutable (e.g. another list, see *REF*) it can be mutated.

[source, sylt]
----
l := [1, 2, 3]

l -> for_each' fn a: int do print(a) end

l -> for_each' fn a: int do
    // many statements
end
----

.Functions can be defined somewhere else.
[source, sylt]
----
Player :: blob {
    pos: (int, int)
    vel: (int, int)
}

update_player :: fn p: Player do
    p.pos += p.vel
end

// ...
players -> for_each' update_player
----

=== map

`map` applies a function on every element in a list and returns a list of the
results.

[source, sylt]
----
l = [1, 2, 3] -> map' fn a: int -> int do a * 2 end

l <=> [2, 4, 6]
----

[source, sylt]
----
points := [1, 2, 3]

sum := 6

points_str := points -> map' fn p: int -> str do
    as_str(p) + "/" + as_str(sum)
end

points_str <=> ["1/6", "2/6", "3/6"]
----

=== filter

`filter` applies a function on every element in a list and keeps it if the
function returns true.

[source, sylt]
----
l := [1, 2, 3, 4] -> filter' fn a: int -> bool do rem(a, 2) == 0 end

l <=> [2, 4]
----

As a motivating example, it can be used to filter entities which should be
removed.

.Removing entities using `filter`
[source, sylt]
----
Entity :: blob {
    hp: int,
    position: (float, float)
}

is_alive :: fn entity: Entity -> bool
    ret entity.hp > 0 and entity.position[0] > 0.0 and entity.position[1] > 0.0
end

entities : [Entity] = []

// e.g. in a main-loop:
entities = entities -> filter' is_alive  // very expressive!
----

=== reduce and fold

`fold` traverses a list and applies a function to every element, carrying some
state. An initial state is also supplied. For example, the following calculates
the sum of all elements.

.Calculate sum using fold
[source, sylt]
----
add :: fn a: int, b: int -> int
    ret a + b
end

sum := [1, 2, 3, 4] -> fold' 0, add
sum <=> 1 + 2 + 3 + 4
----

`reduce` functions in much the same way, except the carry starts as the first
element in the list. If the list is empty, `nil` is returned.

.Calculate sum using reduce
[source, sylt]
----
add :: fn a: int, b: int -> int
    ret a + b
end

sum := [1, 2, 3, 4] -> reduce' add
sum <=> 1 + 2 + 3 + 4
----

== Types and the type system

Sylt is statically typed, which means that every variable and every expression
has an assigned type. Types allow the Sylt compiler to catch common errors,
such as passing the wrong argument to a function, without ever having to run
the program.

[source, sylt]
----
greet :: fn message: str do
    print("Hello " + message + "!")
end

greet("world") // Ok
greet(1)       // Type error
----

=== Basic types

These types are the building blocks of the type system. These examples show off
what the values and variables of a given type might look like.

.Integers
[source, sylt]
----
integer: int = 1
1 + 1 <=> 2
-69
----

.Floats
[source, sylt]
----
decimal: float = 1.0
(0.1 + 0.2) / 0.3
1.  // trailing 0 optional
.5  // leading 0 optional
----

.Strings
[source, sylt]
----
string: str = "string"
print("Hello, World!")
"non empty" + "" <=> "non empty"
----

.Booleans
[source, sylt]
----
is_true: bool = true
not false <=> true
5 > 4 <=> true
----

.Void
[source, sylt]
----
nothing: void = nil
----

=== Composite types

The basic types are very useful on their own, but sometimes more advanced types
are required. The list, for example, is a composite type since it can contain
other types.

.Lists
[source, sylt]
----
numbers: [int] = [1, 2, 3]
numbers -> push' 4
print(numbers[0]) // 1
print(numbers[3]) // 4
----

.Tuples
[source, sylt]
----
position: (float, float) = (5.0, 10.0)
position + (1.0, 1.0) <=> (6.0, 11.0) // Vector addition
position * 2. <=> (10.0, 20.0) // Scaling
print(position[0]) // 5.0
position[0] = 1.0 // Error, tuples are immutable
unit: () = ()
----

.Dicts
[source, sylt]
----
dict: {str: int} = {"one": 1, "two": 2}
dict["one"] <=> 1
dict["three"] = 3
empty_dict := {:}
----

.Sets
[source, sylt]
----
set: {int} = {1, 1, 2, 2}
set <=> {1, 2}
----

.Functions
[source, sylt]
----
square: fn int -> int : fn x: int -> int do
    //  ^^^^^^^^^^^^^ This is the type.
    x * x
end
// Usually the function type is omitted.
square :: fn x: int -> int do
    x * x
end
----

=== Type manipulation

There are even more things that can be done with types. For instance it is
possible to completely ignore the type system.

.Forcing types
[source, sylt]
----
definitely_a_number: !int = "oh no"
1 + definitely_a_number // Ok(?)
----

The above example will compile and run. It might run perfectly, crash or do a
backflip. Because the errors are not caught by the typesystem, forced types
should be used sparingly. Only use them when you are 100% sure the program is
correct and you have exhausted your other options.

Sometimes a single variable may have values of different types. Such variables
may be represented as union-types.

.Type unions
[source, sylt]
----
number: int | float = 1
number = 1.0 // Ok, number may be a float

maybe_string: str? = nil // Shorthand for str | void
maybe_string = "string"
----

=== Blobs

Blobs are a way of creating user-defined types similar to structs in C and
objects in JavaScript.

.Blob creation and field access
[source, sylt]
----
Creature :: blob {
    hp: int,
    position: (float, float),
}

spider := Creature { hp: 5, position: (0.0, 0.0) }
spider.hp <=> 5
spider.position <=> (0.0, 0.0)
----

It is often desirable to have a function that can create blobs of a specific
type. Such a function, usually called a _constructor_, can be implemented as
follows.

.A blob constructor
[source, sylt]
----
Spider :: blob {
    hp: int,
    position: (float, float),
    eat_bug: fn -> void,
}

new_spider :: fn x: float, y: float -> Spider do
    self: !Spider = nil // Set up the variable
    self = Spider {
        hp: 5,
        position: position,
        eat_bug: fn do
            self.hp += 1
        end,
    }
    ret self
end

spider := new_spider(0.0, 0.0)
----

Notice that the `Spider` blob has many fields in common with the `Creature`
blob from before. This fact can be used to do something called
https://en.wikipedia.org/wiki/Duck_typing[duck typing], which effectively
allows us to assign `Spider` blobs to `Creature` variables.

.Duck typing
[source, sylt]
----
creatures: [Creature] = []
creatures -> push' new_spider' 0.0, 0.0
creatures[0].hp -= 1   // Ok
creatures[0].eat_bug() // Type error
----

This type error may seem counter-intuitive. We know that `creatures[0]` is a
`Spider` which has the `eat_bug` function, yet we are not allowed to call it.
What is really going on here? Once the `Spider` blob is put into the list
of type `[Creature]` some type information is lost, meaning, there is no
reliable way of knowing the true type of something in the list. `creatures` is
a list of `Creature`s and other blobs containing the same fields as `Creature`,
though every element is treated as if being of type `Creature`.

To call the `eat_bug` function anyway, forced types may be used.

.Force general blob into specific blob
[source, sylt]
----
spider: !Spider = creatures[0]
spider.eat_bug() // Ok, as long as creatures[0] is a Spider
----

== Standard library

// ?<|MERGE_RESOLUTION|>--- conflicted
+++ resolved
@@ -221,14 +221,6 @@
 1 + 1       // 2
 2 - 2       // 0
 3 * 3       // 9
-<<<<<<< HEAD
-// integer division:
-10 / 2      // 5
-10 / 3      // 3 (note: the result was truncated)
--4          // -4
-// float division:
-10.0 / 2.0  // 5.0
-=======
 -4          // -4
 // integer division when dividing integers:
 10 / 2      // 5
@@ -236,7 +228,6 @@
 // float division when dividing floats
 10.0 / 2.0  // 5.0 (float division)
 // type error when mixing ints and floats, even for division
->>>>>>> 584fa8ac
 10 / 2.0    // type error, can't divide int and float
 ----
 
@@ -334,16 +325,11 @@
 
 == Loops
 
-<<<<<<< HEAD
 Apart from the simple loop-keyword, additional loop constructs are supplied by
 the standard library as higher-order functions. `map`, `filter`, `reduce` and
 `fold` work like they usually do.
 
 NOTE: `->` and `'` can be used to ease the writing. See the examples below.
-=======
-Apart from the simple `loop`, other kinds of loops are supplied by the
-standard library as higher-order functions.
->>>>>>> 584fa8ac
 
 === loop
 
