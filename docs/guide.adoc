= Guide
<<<<<<< HEAD

[quote, The Restaurant at the End of the Universe]
The Guide is definitive. Reality is frequently inaccurate.

The guide is a longer walkthrough of the Sylt language. It aims to describe how
to write Sylt and in some cases why you might want to do something in a certain
way. It is mainly intended for new users of Sylt who want a guided walkthrough
of the language. For a shorter reference with less text to read and more
examples to copy, check out the link:quick-reference.html[Quick Reference].

== About the guide

The guide expects at least basic familiarity with programming. If you haven't
done any programming at all, consider something like a beginner's tutorial to
Python or Lua, other languages which Sylt takes some inspiration from.

== Getting started

== Values and variables

There are 4 basic types of values which can be composed in lists, tuples, sets,
dicts and blobs. Functions, which functions as values, are described in *REF*.
Types can also function as values which is described in *REF*.

=== Variables and constant variables

Values can be assigned to variables, which works just the way you expect it to.

Variables can be captured, which is described in *REF*.

Variables can optionally be declared as _constant_. Constant variables will
always point to the same value, but the value itself can still be modified (if
it is a modifiable value, see below).

[source, sylt]
----
pp := 1     // a variable declaration
PI :: 3.14  // a constant declaration
----

//TODO this case has an actual name
Constant variables should be written in `CAPITAL_CASE` (apart from functions).

The type of the variable is inferred but can be supplied or even forced, which
is described in *REF*.

=== Basic values

These are best described with some code. Basic values are immutable.

[source, sylt]
----
// Strings
"string"
"contains spaces"
"sometimes \"escaped quotes\" as well"

// Integers
1
-2

// Floats
1.0
-5.5
1.  // trailing 0 optional
.5  // leading 0 optional

// Bools
true
false
----

=== Composite values

== If-statements and if-expressions

These are your normal control flow statements.

.Normal if-statements
[source, sylt]
----
if a == 0 do
    print("zero")
end
----

There is also if-expressions, which evaluate depending on a condition.

.If-expressions as seen in e.g. Python
[source, sylt]
----
a := 5 if b == 0 else 1
----

A shortened form is available if the pass-branch is also the left hand side of
the condition.

.A motivating example for the short if-expression
[source, sylt]
----
// These two are equivalent
a := (b + 5.) / 10. if (b + 5.) / 10. > 1. else 0.
//   ^^^^^^^^^^^^^^    ^^^^^^^^^^^^^^
a := (b + 5.) / 10. if > 1. else 0.
----

== Operators

The basic operators are all here. Normal mathematical grouping is applied.

.Arithmetic operators
[source, sylt]
----
1 + 1
2 - 2
3 * 3
10 / 2
-4
----

.Comparison operators
[source, sylt]
----
1 < 2
2 > 1
1 <= 1
1 >= 1
"a" == "a"

// Assert equal. Execution is halted if the values compare non-equal
[1, 2] <=> [1, 2]
----

.Parenthesis for grouping
[source, sylt]
----
(1 + 1) * 2
----

.Boolean operators
[source, sylt]
----
true or false
true and true
not true
----

== Imports

Code can be written in multiple files, to your liking. You don't have to
consider include ordering or dependency cycles. Write your code anywhere you
want!

In these examples, the file name of each listing is written as a comment at the
top.

[source, sylt]
----
// a.sy
use b  // import the file "b.sy"

start :: fn do
    print(b.HELLO)
end
----

[source, sylt]
----
// b.sy
use a  // cycles are OK

HELLO :: "hello!"
----
=======
:favicon: sylt.png
>>>>>>> 5056955f
<|MERGE_RESOLUTION|>--- conflicted
+++ resolved
@@ -1,5 +1,5 @@
 = Guide
-<<<<<<< HEAD
+:favicon: sylt.png
 
 [quote, The Restaurant at the End of the Universe]
 The Guide is definitive. Reality is frequently inaccurate.
@@ -172,7 +172,4 @@
 use a  // cycles are OK
 
 HELLO :: "hello!"
-----
-=======
-:favicon: sylt.png
->>>>>>> 5056955f
+----