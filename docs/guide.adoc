--- conflicted
+++ resolved
@@ -197,7 +197,6 @@
 end
 ----
 
-<<<<<<< HEAD
 ===== Closures and captures
 
 Functions declared inside other functions can capture variables
@@ -261,20 +260,6 @@
 There are a lot of fun things you can do with closures, but this
 language feature can easily be abused to create unreadable code.
 Tread lightly, and carry a big git history.
-=======
-// A shortened form is available if the pass-branch is also the left hand side of
-// the condition.
-//
-// .A motivating example for the short if-expression
-// [source, sylt]
-// ----
-// // These two are equivalent
-// a := (b + 5.) / 10. if (b + 5.) / 10. > 1. else 0.
-// //   ^^^^^^^^^^^^^^    ^^^^^^^^^^^^^^
-// a := (b + 5.) / 10. if > 1. else 0.
-// //   ^^^^^^^^^^^^^^    ^^^^
-// ----
->>>>>>> d475dd60
 
 == Operators
 
