/// Re-export of derived functions for [Args].
pub use gumdrop::Options;

use std::fmt::Debug;
use std::path::{Path, PathBuf};
use sylt_common::error::Error;
use sylt_common::prog::Prog;
use sylt_common::RustFunction;

<<<<<<< HEAD
pub mod formatter;
=======
type ExternFuncionList = Vec<(String, RustFunction, String)>;
>>>>>>> 99e09b2b

/// Generates the linking for the standard library, and lingon if it's active.
pub fn lib_bindings() -> ExternFuncionList {
    let mut lib = Vec::new();

    lib.append(&mut sylt_std::sylt::_sylt_link());

    #[cfg(feature = "lingon")]
    lib.append(&mut sylt_std::lingon::_sylt_link());

    #[cfg(feature = "network")]
    lib.append(&mut sylt_std::network::_sylt_link());

    lib
}

pub fn compile(args: &Args, functions: ExternFuncionList) -> Result<Prog, Vec<Error>> {
    let tree = sylt_parser::tree(&PathBuf::from(args.args.first().expect("No file to run")))?;
    if args.dump_tree {
        println!("Syntax tree: {:#?}", tree);
    }
    let prog = sylt_compiler::compile(!args.skip_typecheck, tree, &functions)?;
    Ok(prog)
}

/// Compiles, links and runs the given file. The supplied functions are callable
/// external functions.
pub fn run_file(args: &Args, functions: ExternFuncionList) -> Result<(), Vec<Error>> {
    let prog = compile(args, functions)?;
    run(&prog, &args)
}

pub fn run(prog: &Prog, args: &Args) -> Result<(), Vec<Error>> {
    let mut vm = sylt_machine::VM::new();
    vm.print_bytecode = args.verbosity >= 1;
    vm.print_exec = args.verbosity >= 2;
    vm.init(&prog, &args.args);
    if let Err(e) = vm.run() {
        Err(vec![e])
    } else {
        Ok(())
    }
}

#[derive(Default, Debug, Options)]
pub struct Args {
    #[options(short = "r", long = "run", help = "Runs a precompiled sylt binary")]
    pub is_binary: bool,

    #[options(long = "skip-typecheck", no_short, help = "Does no type checking what so ever")]
    pub skip_typecheck: bool,

    #[options(long = "dump-tree", no_short, help = "Writes the tree to stdout")]
    pub dump_tree: bool,

    #[options(short = "c", long = "compile", help = "Compile a sylt binary")]
    pub compile_target: Option<PathBuf>,

    #[options(short = "v", no_long, count, help = "Increase verbosity, up to max 2")]
    pub verbosity: u32,

    #[options(long = "format", help = "Run an auto formatter on the supplied file")]
    pub format: bool,

    #[options(help = "Print this help")]
    pub help: bool,

    #[options(free)]
    pub args: Vec<String>,
}

impl Args {
    /// Wraps the function with the same name from [gumdrop] for convenience.
    pub fn parse_args_default_or_exit() -> Args {
        <Args as Options>::parse_args_default_or_exit()
    }
}

pub fn path_to_module(current_file: &Path, module: &str) -> PathBuf {
    let mut res = PathBuf::from(current_file);
    res.pop();
    res.push(format!("{}.sy", module));
    res
}

#[cfg(test)]
mod tests {
    #[macro_export]
    macro_rules! assert_errs {
        ($result:expr, $expect:pat) => {
            let errs = $result.err().unwrap_or(Vec::new());

            #[allow(unused_imports)]
            use ::sylt_common::error::Error;
            #[allow(unused_imports)]
            use ::sylt_tokenizer::Span;
            if !matches!(errs.as_slice(), $expect) {
                eprintln!("===== Got =====");
                for err in errs {
                    eprint!("{}", err);
                }
                eprintln!("===== Expect =====");
                eprint!("{}\n\n", stringify!($expect));
                assert!(false);
            }
        };
    }

    #[macro_export]
    macro_rules! test_file {
        ($fn:ident, $path:literal, $print:expr, $errs:pat) => {
            #[test]
            fn $fn() {
                #[allow(unused_imports)]
                use ::sylt_common::error::RuntimeError;
                #[allow(unused_imports)]
                use ::sylt_common::error::TypeError;
                #[allow(unused_imports)]
                use ::sylt_common::Type;

                let mut args = $crate::Args::default();
                args.args = vec![format!("../{}", $path)];
                args.verbosity = if $print { 1 } else { 0 };
                let res = $crate::run_file(&args, ::sylt_std::sylt::_sylt_link());
                $crate::assert_errs!(res, $errs);
            }
        };
    }

    sylt_macro::find_tests!();
}<|MERGE_RESOLUTION|>--- conflicted
+++ resolved
@@ -7,11 +7,9 @@
 use sylt_common::prog::Prog;
 use sylt_common::RustFunction;
 
-<<<<<<< HEAD
 pub mod formatter;
-=======
+
 type ExternFuncionList = Vec<(String, RustFunction, String)>;
->>>>>>> 99e09b2b
 
 /// Generates the linking for the standard library, and lingon if it's active.
 pub fn lib_bindings() -> ExternFuncionList {
